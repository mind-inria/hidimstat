--- conflicted
+++ resolved
@@ -2,15 +2,11 @@
 #
 
 # You can set these variables from the command line.
-<<<<<<< HEAD
-SPHINXOPTS    = -W --keep-going -n
+SPHINXOPTS    = -j auto -W --keep-going -n
 # -W/--fail-on-warning: Turn warnings into errors.
 # --keep-going:         Runs sphinx-build to completion and exits  
 #			    		with exit status 1 if errors are encountered.
 # -n/--nitpicky:	    This generates warnings for all missing references.
-=======
-SPHINXOPTS    = -j auto -W -n
->>>>>>> 89c1ad10
 SPHINXBUILD   = sphinx-build
 PAPER         =
 BUILDDIR      = _build
