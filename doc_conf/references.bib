--- conflicted
+++ resolved
@@ -22,22 +22,6 @@
 pages={11195-11203}
 }
 
-<<<<<<< HEAD
-@article{candesPanningGoldModelX2017,
-  title = {Panning for {{Gold}}: {{Model-X Knockoffs}} for {{High-dimensional Controlled Variable Selection}}},
-  shorttitle = {Panning for {{Gold}}},
-  author = {Candes, Emmanuel and Fan, Yingying and Janson, Lucas and Lv, Jinchi},
-  year = {2017},
-  month = dec,
-  journal = {arXiv:1610.02351 [math, stat]},
-  eprint = {1610.02351},
-  primaryclass = {math, stat},
-  urldate = {2022-01-12},
-  abstract = {Many contemporary large-scale applications involve building interpretable models linking a large set of potential covariates to a response in a nonlinear fashion, such as when the response is binary. Although this modeling problem has been extensively studied, it remains unclear how to effectively control the fraction of false discoveries even in high-dimensional logistic regression, not to mention general high-dimensional nonlinear models. To address such a practical problem, we propose a new framework of \$model\$-\$X\$ knockoffs, which reads from a different perspective the knockoff procedure (Barber and Cand{\textbackslash}`es, 2015) originally designed for controlling the false discovery rate in linear models. Whereas the knockoffs procedure is constrained to homoscedastic linear models with \$n{\textbackslash}ge p\$, the key innovation here is that model-X knockoffs provide valid inference from finite samples in settings in which the conditional distribution of the response is arbitrary and completely unknown. Furthermore, this holds no matter the number of covariates. Correct inference in such a broad setting is achieved by constructing knockoff variables probabilistically instead of geometrically. To do this, our approach requires the covariates be random (independent and identically distributed rows) with a distribution that is known, although we provide preliminary experimental evidence that our procedure is robust to unknown/estimated distributions. To our knowledge, no other procedure solves the \$controlled\$ variable selection problem in such generality, but in the restricted settings where competitors exist, we demonstrate the superior power of knockoffs through simulations. Finally, we apply our procedure to data from a case-control study of Crohn's disease in the United Kingdom, making twice as many discoveries as the original analysis of the same data.},
-  archiveprefix = {arxiv},
-  keywords = {Mathematics - Statistics Theory,Statistics - Applications,Statistics - Methodology},
-  file = {/home/ahmad/Zotero/storage/YZ23F3Q5/Candes et al. - 2017 - Panning for Gold Model-X Knockoffs for High-dimen.pdf;/home/ahmad/Zotero/storage/ZSN64F6N/1610.html}
-=======
 @article{breimanRandomForests2001,
   title = {Random {{Forests}}},
   author = {Breiman, Leo},
@@ -91,5 +75,20 @@
   copyright = {2021 The Author(s)},
   langid = {english},
   keywords = {Cancer,Data mining,Machine learning,Statistical methods},
->>>>>>> f40b9418
+}
+
+@article{candesPanningGoldModelX2017,
+  title = {Panning for {{Gold}}: {{Model-X Knockoffs}} for {{High-dimensional Controlled Variable Selection}}},
+  shorttitle = {Panning for {{Gold}}},
+  author = {Candes, Emmanuel and Fan, Yingying and Janson, Lucas and Lv, Jinchi},
+  year = {2017},
+  month = dec,
+  journal = {arXiv:1610.02351 [math, stat]},
+  eprint = {1610.02351},
+  primaryclass = {math, stat},
+  urldate = {2022-01-12},
+  abstract = {Many contemporary large-scale applications involve building interpretable models linking a large set of potential covariates to a response in a nonlinear fashion, such as when the response is binary. Although this modeling problem has been extensively studied, it remains unclear how to effectively control the fraction of false discoveries even in high-dimensional logistic regression, not to mention general high-dimensional nonlinear models. To address such a practical problem, we propose a new framework of \$model\$-\$X\$ knockoffs, which reads from a different perspective the knockoff procedure (Barber and Cand{\textbackslash}`es, 2015) originally designed for controlling the false discovery rate in linear models. Whereas the knockoffs procedure is constrained to homoscedastic linear models with \$n{\textbackslash}ge p\$, the key innovation here is that model-X knockoffs provide valid inference from finite samples in settings in which the conditional distribution of the response is arbitrary and completely unknown. Furthermore, this holds no matter the number of covariates. Correct inference in such a broad setting is achieved by constructing knockoff variables probabilistically instead of geometrically. To do this, our approach requires the covariates be random (independent and identically distributed rows) with a distribution that is known, although we provide preliminary experimental evidence that our procedure is robust to unknown/estimated distributions. To our knowledge, no other procedure solves the \$controlled\$ variable selection problem in such generality, but in the restricted settings where competitors exist, we demonstrate the superior power of knockoffs through simulations. Finally, we apply our procedure to data from a case-control study of Crohn's disease in the United Kingdom, making twice as many discoveries as the original analysis of the same data.},
+  archiveprefix = {arxiv},
+  keywords = {Mathematics - Statistics Theory,Statistics - Applications,Statistics - Methodology},
+  file = {/home/ahmad/Zotero/storage/YZ23F3Q5/Candes et al. - 2017 - Panning for Gold Model-X Knockoffs for High-dimen.pdf;/home/ahmad/Zotero/storage/ZSN64F6N/1610.html}
 }