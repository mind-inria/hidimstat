--- conflicted
+++ resolved
@@ -189,7 +189,6 @@
   file = {/home/ahmad/Zotero/storage/8HRQZX3H/Liu et al. - 2021 - Fast and Powerful Conditional Randomization Testin.pdf;/home/ahmad/Zotero/storage/YFNDKN2B/2006.html}
 }
 
-<<<<<<< HEAD
 @article{Williamson_General_2023,
   year = {2023}, 
   title = {{A General Framework for Inference on Algorithm-Agnostic Variable Importance}}, 
@@ -300,10 +299,7 @@
   pages={68--73},
   year={2003}
 
-@thesis{chevalier_statistical_2020,
-=======
 @article{chevalier_statistical_2020,
->>>>>>> 8019e077
 	title = {Statistical control of sparse models in high dimension},
 	url = {https://theses.hal.science/tel-03147200},
 	journal = {Université Paris-Saclay},
