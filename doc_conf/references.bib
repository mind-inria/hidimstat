@inproceedings{Chamma_NeurIPS2023,
 author = {CHAMMA, Ahmad and Engemann, Denis A. and Thirion, Bertrand},
 booktitle = {Advances in Neural Information Processing Systems},
 editor = {A. Oh and T. Naumann and A. Globerson and K. Saenko and M. Hardt and S. Levine},
 pages = {67662--67685},
 publisher = {Curran Associates, Inc.},
 title = {Statistically Valid Variable Importance Assessment through Conditional Permutations},
 url = {https://proceedings.neurips.cc/paper_files/paper/2023/file/d60e14c19cd6e0fc38556ad29ac8fbc9-Paper-Conference.pdf},
 volume = {36},
 year = {2023}
}

@article{Chamma_AAAI2024,
title={Variable Importance in High-Dimensional Settings Requires Grouping},
volume={38}, url={https://ojs.aaai.org/index.php/AAAI/article/view/28997},
DOI={10.1609/aaai.v38i10.28997},
number={10},
journal={Proceedings of the AAAI Conference on Artificial Intelligence},
author={Chamma, Ahmad and Thirion, Bertrand and Engemann, Denis},
year={2024},
month={Mar.},
pages={11195-11203}
}

@InProceedings{pmlr-v119-nguyen20a,
  title = 	 {Aggregation of Multiple Knockoffs},
  author =       {Nguyen, Tuan-Binh and Chevalier, Jerome-Alexis and Thirion, Bertrand and Arlot, Sylvain},
  booktitle = 	 {Proceedings of the 37th International Conference on Machine Learning},
  pages = 	 {7283--7293},
  year = 	 {2020},
  editor = 	 {III, Hal Daumé and Singh, Aarti},
  volume = 	 {119},
  series = 	 {Proceedings of Machine Learning Research},
  month = 	 {13--18 Jul},
  publisher =    {PMLR},
  pdf = 	 {http://proceedings.mlr.press/v119/nguyen20a/nguyen20a.pdf},
  url = 	 {https://proceedings.mlr.press/v119/nguyen20a.html},
  abstract = 	 {We develop an extension of the knockoff inference procedure, introduced by Barber &amp; Candes (2015). This new method, called Aggregation of Multiple Knockoffs (AKO), addresses the instability inherent to the random nature of knockoff-based inference. Specifically, AKO improves both the stability and power compared with the original knockoff algorithm while still maintaining guarantees for false discovery rate control. We provide a new inference procedure, prove its core properties, and demonstrate its benefits in a set of experiments on synthetic and real datasets.}
}

@article{Meinshausen_2008,
author = {Nicolai Meinshausen, Lukas Meier and Peter Bühlmann},
title = {p-Values for High-Dimensional Regression},
journal = {Journal of the American Statistical Association},
volume = {104},
number = {488},
pages = {1671--1681},
year = {2009},
publisher = {Taylor \& Francis},
doi = {10.1198/jasa.2009.tm08647},
}

@article{bhy_2001,
author = {Benjamini, Yoav and Yekutieli, Daniel},
year = {2001},
month = {08},
pages = {},
title = {The Control of the False Discovery Rate in Multiple Testing Under Dependency},
volume = {29},
journal = {Ann. Stat.},
doi = {10.1214/aos/1013699998}
}

@article{benjamini1995controlling,
  title={Controlling the false discovery rate: a practical and powerful approach to multiple testing},
  author={Benjamini, Yoav and Hochberg, Yosef},
  journal={Journal of the Royal statistical society: series B (Methodological)},
  volume={57},
  number={1},
  pages={289--300},
  year={1995},
  publisher={Wiley Online Library}
}


@article{Ren_2023,
    author = {Ren, Zhimei and Barber, Rina Foygel},
    title = "{Derandomised knockoffs: leveraging e-values for false discovery rate control}",
    journal = {Journal of the Royal Statistical Society Series B: Statistical Methodology},
    volume = {86},
    number = {1},
    pages = {122-154},
    year = {2023},
    month = {09},
    abstract = "{Model-X knockoffs is a flexible wrapper method for high-dimensional regression algorithms, which provides guaranteed control of the false discovery rate (FDR). Due to the randomness inherent to the method, different runs of model-X knockoffs on the same dataset often result in different sets of selected variables, which is undesirable in practice. In this article, we introduce a methodology for derandomising model-X knockoffs with provable FDR control. The key insight of our proposed method lies in the discovery that the knockoffs procedure is in essence an e-BH procedure. We make use of this connection and derandomise model-X knockoffs by aggregating the e-values resulting from multiple knockoff realisations. We prove that the derandomised procedure controls the FDR at the desired level, without any additional conditions (in contrast, previously proposed methods for derandomisation are not able to guarantee FDR control). The proposed method is evaluated with numerical experiments, where we find that the derandomised procedure achieves comparable power and dramatically decreased selection variability when compared with model-X knockoffs.}",
    issn = {1369-7412},
    doi = {10.1093/jrsssb/qkad085},
    url = {https://doi.org/10.1093/jrsssb/qkad085},
    eprint = {https://academic.oup.com/jrsssb/article-pdf/86/1/122/56629998/qkad085.pdf},
}

@article{breimanRandomForests2001,
  title = {Random {{Forests}}},
  author = {Breiman, Leo},
  year = {2001},
  month = oct,
  journal = {Machine Learning},
  volume = {45},
  number = {1},
  pages = {5--32},
  issn = {1573-0565},
  doi = {10.1023/A:1010933404324},
  urldate = {2022-06-28},
  abstract = {Random forests are a combination of tree predictors such that each tree depends on the values of a random vector sampled independently and with the same distribution for all trees in the forest. The generalization error for forests converges a.s. to a limit as the number of trees in the forest becomes large. The generalization error of a forest of tree classifiers depends on the strength of the individual trees in the forest and the correlation between them. Using a random selection of features to split each node yields error rates that compare favorably to Adaboost (Y. Freund \& R. Schapire, Machine Learning: Proceedings of the Thirteenth International conference, ***, 148--156), but are more robust with respect to noise. Internal estimates monitor error, strength, and correlation and these are used to show the response to increasing the number of features used in the splitting. Internal estimates are also used to measure variable importance. These ideas are also applicable to regression.},
  langid = {english},
  keywords = {classification,ensemble,regression},
}

@article{mi2021permutation,
  title={Permutation-based identification of important biomarkers for complex diseases via machine learning models},
  author={Mi, Xinlei and Zou, Baiming and Zou, Fei and Hu, Jianhua},
  journal={Nature communications},
  volume={12},
  number={1},
  pages={3008},
  year={2021},
  publisher={Nature Publishing Group UK London}
}

@article{stroblConditionalVariableImportance2008,
  title = {Conditional Variable Importance for Random Forests},
  author = {Strobl, Carolin and Boulesteix, Anne-Laure and Kneib, Thomas and Augustin, Thomas and Zeileis, Achim},
  year = {2008},
  month = jul,
  journal = {BMC Bioinformatics},
  volume = {9},
  number = {1},
  pages = {307},
  issn = {1471-2105},
  doi = {10.1186/1471-2105-9-307},
  urldate = {2022-01-12},
  abstract = {Random forests are becoming increasingly popular in many scientific fields because they can cope with "small n large p" problems, complex interactions and even highly correlated predictor variables. Their variable importance measures have recently been suggested as screening tools for, e.g., gene expression studies. However, these variable importance measures show a bias towards correlated predictor variables.},
  langid = {english},
  file = {/home/ahmad/Zotero/storage/ML7VF5ZJ/Strobl et al. - 2008 - Conditional variable importance for random forests.pdf}
}


@article{miPermutationbasedIdentificationImportant2021,
  title = {Permutation-Based Identification of Important Biomarkers for Complex Diseases via Machine Learning Models},
  author = {Mi, Xinlei and Zou, Baiming and Zou, Fei and Hu, Jianhua},
  year = {2021},
  month = may,
  journal = {Nature Communications},
  volume = {12},
  number = {1},
  pages = {3008},
  publisher = {Nature Publishing Group},
  issn = {2041-1723},
  doi = {10.1038/s41467-021-22756-2},
  urldate = {2022-01-12},
  abstract = {Study of human disease remains challenging due to convoluted disease etiologies and complex molecular mechanisms at genetic, genomic, and proteomic levels. Many machine learning-based methods have been developed and widely used to alleviate some analytic challenges in complex human disease studies. While enjoying the modeling flexibility and robustness, these model frameworks suffer from non-transparency and difficulty in interpreting each individual feature due to their sophisticated algorithms. However, identifying important biomarkers is a critical pursuit towards assisting researchers to establish novel hypotheses regarding prevention, diagnosis and treatment of complex human diseases. Herein, we propose a Permutation-based Feature Importance Test (PermFIT) for estimating and testing the feature importance, and for assisting interpretation of individual feature in complex frameworks, including deep neural networks, random forests, and support vector machines. PermFIT (available at https://github.com/SkadiEye/deepTL) is implemented in a computationally efficient manner, without model refitting. We conduct extensive numerical studies under various scenarios, and show that PermFIT not only yields valid statistical inference, but also improves the prediction accuracy of machine learning models. With the application to the Cancer Genome Atlas kidney tumor data and the HITChip atlas data, PermFIT demonstrates its practical usage in identifying important biomarkers and boosting model prediction performance.},
  copyright = {2021 The Author(s)},
  langid = {english},
  keywords = {Cancer,Data mining,Machine learning,Statistical methods},
}

@article{candes2018panning,
  title={Panning for gold:‘model-X’knockoffs for high dimensional controlled variable selection},
  author={Candes, Emmanuel and Fan, Yingying and Janson, Lucas and Lv, Jinchi},
  journal={Journal of the Royal Statistical Society Series B: Statistical Methodology},
  volume={80},
  number={3},
  pages={551--577},
  year={2018},
  publisher={Oxford University Press}
 }

@article{barber2015controlling,
  title={Controlling the false discovery rate via knockoffs},
  author={Barber, Rina Foygel and Cand{\`e}s, Emmanuel J},
  journal={The Annals of statistics},
  pages={2055--2085},
  year={2015},
  publisher={JSTOR}
}

<<<<<<< HEAD
@article{liu2022fast,
  title={Fast and powerful conditional randomization testing via distillation},
  author={Liu, Molei and Katsevich, Eugene and Janson, Lucas and Ramdas, Aaditya},
  journal={Biometrika},
  volume={109},
  number={2},
  pages={277--293},
  year={2022},
  publisher={Oxford University Press}
=======
@article{liuFastPowerfulConditional2021,
  title = {Fast and {{Powerful Conditional Randomization Testing}} via {{Distillation}}},
  author = {Liu, Molei and Katsevich, Eugene and Janson, Lucas and Ramdas, Aaditya},
  year = {2021},
  month = jun,
  journal = {arXiv:2006.03980 [stat]},
  eprint = {2006.03980},
  primaryclass = {stat},
  urldate = {2022-01-12},
  abstract = {We consider the problem of conditional independence testing: given a response Y and covariates (X,Z), we test the null hypothesis that Y is independent of X given Z. The conditional randomization test (CRT) was recently proposed as a way to use distributional information about X{\textbar}Z to exactly (non-asymptotically) control Type-I error using any test statistic in any dimensionality without assuming anything about Y{\textbar}(X,Z). This flexibility in principle allows one to derive powerful test statistics from complex prediction algorithms while maintaining statistical validity. Yet the direct use of such advanced test statistics in the CRT is prohibitively computationally expensive, especially with multiple testing, due to the CRT's requirement to recompute the test statistic many times on resampled data. We propose the distilled CRT, a novel approach to using state-of-the-art machine learning algorithms in the CRT while drastically reducing the number of times those algorithms need to be run, thereby taking advantage of their power and the CRT's statistical guarantees without suffering the usual computational expense. In addition to distillation, we propose a number of other tricks like screening and recycling computations to further speed up the CRT without sacrificing its high power and exact validity. Indeed, we show in simulations that all our proposals combined lead to a test that has similar power to the most powerful existing CRT implementations but requires orders of magnitude less computation, making it a practical tool even for large data sets. We demonstrate these benefits on a breast cancer dataset by identifying biomarkers related to cancer stage.},
  archiveprefix = {arxiv},
  keywords = {Statistics - Methodology},
}

@article{reid2016study,
  title={A study of error variance estimation in lasso regression},
  author={Reid, Stephen and Tibshirani, Robert and Friedman, Jerome},
  journal={Statistica Sinica},
  pages={35--67},
  year={2016},
  publisher={JSTOR}
>>>>>>> 70320c5c
}

@article{Williamson_General_2023,
  year = {2023}, 
  title = {{A General Framework for Inference on Algorithm-Agnostic Variable Importance}}, 
  author = {Williamson, Brian D. and Gilbert, Peter B. and Simon, Noah R. and Carone, Marco}, 
  journal = {Journal of the American Statistical Association}, 
  issn = {0162-1459}, 
  doi = {10.1080/01621459.2021.2003200}, 
  pages = {1645--1658}, 
  number = {543}, 
  volume = {118}, 
}
}

@article{zhang2014confidence,
  title={Confidence intervals for low dimensional parameters in high dimensional linear models},
  author={Zhang, Cun-Hui and Zhang, Stephanie S},
  journal={Journal of the Royal Statistical Society Series B: Statistical Methodology},
  volume={76},
  number={1},
  pages={217--242},
  year={2014},
  publisher={Oxford University Press}
}

@article{van2014asymptotically,
  title={On asymptotically optimal confidence regions and tests for high-dimensional models},
  author={van de Geer, Sara and B{\"u}hlmann, Peter and Ritov, Ya'acov and Dezeure, Ruben},
  journal={The Annals of Statistics},
  pages={1166--1202},
  year={2014},
  publisher={JSTOR}
}

@article{javanmard2014confidence,
  title={Confidence intervals and hypothesis testing for high-dimensional regression},
  author={Javanmard, Adel and Montanari, Andrea},
  journal={The Journal of Machine Learning Research},
  volume={15},
  number={1},
  pages={2869--2909},
  year={2014},
  publisher={JMLR. org}
}

@article{bellec2022biasing,
  title={De-biasing the lasso with degrees-of-freedom adjustment},
  author={Bellec, Pierre C and Zhang, Cun-Hui},
  journal={Bernoulli},
  volume={28},
  number={2},
  pages={713--743},
  year={2022},
  publisher={Bernoulli Society for Mathematical Statistics and Probability}
}

@article{celentano2023lasso,
  title={The lasso with general gaussian designs with applications to hypothesis testing},
  author={Celentano, Michael and Montanari, Andrea and Wei, Yuting},
  journal={The Annals of Statistics},
  volume={51},
  number={5},
  pages={2194--2220},
  year={2023},
  publisher={Institute of Mathematical Statistics}
}

@phdthesis{chevalier2020statistical,
  title={Statistical control of sparse models in high dimension},
  author={Chevalier, J{\'e}r{\^o}me-Alexis},
  year={2020},
  school={Universit{\'e} Paris-Saclay}
}

@article{fan2012variance,
  title={Variance estimation using refitted cross-validation in ultrahigh dimensional regression},
  author={Fan, Jianqing and Guo, Shaojun and Hao, Ning},
  journal={Journal of the Royal Statistical Society Series B: Statistical Methodology},
  volume={74},
  number={1},
  pages={37--65},
  year={2012},
  publisher={Oxford University Press}
}

@article{reid2016study,
  title={A study of error variance estimation in lasso regression},
  author={Reid, Stephen and Tibshirani, Robert and Friedman, Jerome},
  journal={Statistica Sinica},
  pages={35--67},
  year={2016},
  publisher={JSTOR}
}

@article{chevalier2020statistical,
  title={Statistical control for spatio-temporal meg/eeg source imaging with desparsified mutli-task lasso},
  author={Chevalier, J{\'e}r{\^o}me-Alexis and Salmon, Joseph and Gramfort, Alexandre and Thirion, Bertrand},
  journal={Advances in Neural Information Processing Systems},
  volume={33},
  pages={1759--1770},
  year={2020}
}

@article{eshel2003yule,
  title={The yule walker equations for the AR coefficients},
  author={Eshel, Gidon},
  journal={Internet resource},
  volume={2},
  pages={68--73},
  year={2003}

@article{chevalier_statistical_2020,
	title = {Statistical control of sparse models in high dimension},
	url = {https://theses.hal.science/tel-03147200},
	journal = {Université Paris-Saclay},
	type = {phdthesis},
	author = {Chevalier, Jérôme-Alexis},
	year = {2020},
	langid = {english},
}

@article{benjamini1995controlling,
  title={Controlling the false discovery rate: a practical and powerful approach to multiple testing},
  author={Benjamini, Yoav and Hochberg, Yosef},
  journal={Journal of the Royal statistical society: series B (Methodological)},
  volume={57},
  number={1},
  pages={289--300},
  year={1995},
  publisher={Wiley Online Library}
}

@article{wang2022false,
  title={False discovery rate control with e-values},
  author={Wang, Ruodu and Ramdas, Aaditya},
  journal={Journal of the Royal Statistical Society Series B: Statistical Methodology},
  volume={84},
  number={3},
  pages={822--852},
  year={2022},
  publisher={Oxford University Press}
}

@article{ramdas2017wasserstein,
  title={On wasserstein two-sample testing and related families of nonparametric tests},
  author={Ramdas, Aaditya and Garc{\'\i}a Trillos, Nicol{\'a}s and Cuturi, Marco},
  journal={Entropy},
  volume={19},
  number={2},
  pages={47},
  year={2017},
  publisher={MDPI}
}

@article{ramdas2017online,
  title={Online control of the false discovery rate with decaying memory},
  author={Ramdas, Aaditya and Yang, Fanny and Wainwright, Martin J and Jordan, Michael I},
  journal={Advances in neural information processing systems},
  volume={30},
  year={2017}
}

@article{meinshausen2008hierarchical,
  title={Hierarchical testing of variable importance},
  author={Meinshausen, Nicolai},
  journal={Biometrika},
  volume={95},
  number={2},
  pages={265--278},
  year={2008},
  publisher={Oxford University Press}
}
@article{meinshausen2009p,
  title={P-values for high-dimensional regression},
  author={Meinshausen, Nicolai and Meier, Lukas and B{\"u}hlmann, Peter},
  journal={Journal of the American Statistical Association},
  volume={104},
  number={488},
  pages={1671--1681},
  year={2009},
  publisher={Taylor \& Francis}
}

@book{westfall1993resampling,
  title={Resampling-based multiple testing: Examples and methods for p-value adjustment},
  author={Westfall, Peter H and Young, S Stanley},
  volume={279},
  year={1993},
  publisher={John Wiley \& Sons}
}

@article{hirschhorn2005genome,
  title={Genome-wide association studies for common diseases and complex traits},
  author={Hirschhorn, Joel N and Daly, Mark J},
  journal={Nature reviews genetics},
  volume={6},
  number={2},
  pages={95--108},
  year={2005},
  publisher={Nature Publishing Group UK London}
}
@article{gaonkar_deriving_2012,
	title = {Deriving statistical significance maps for {SVM} based image classification and group comparisons},
	volume = {15},
	url = {https://www.ncbi.nlm.nih.gov/pmc/articles/PMC3703958/},
	pages = {723--730},
	number = {0},
	journaltitle = {Medical image computing and computer-assisted intervention : {MICCAI} ... International Conference on Medical Image Computing and Computer-Assisted Intervention},
	journal = {Med Image Comput Comput Assist Interv},
	author = {Gaonkar, Bilwaj and Davatzikos, Christos},
	urldate = {2024-12-16},
	year = {2012},
	pmid = {23285616},
	pmcid = {PMC3703958},
}

@article{Williamson_General_2023,
  year = {2023}, 
  title = {{A General Framework for Inference on Algorithm-Agnostic Variable Importance}}, 
  author = {Williamson, Brian D. and Gilbert, Peter B. and Simon, Noah R. and Carone, Marco}, 
  journal = {Journal of the American Statistical Association}, 
  issn = {0162-1459}, 
  doi = {10.1080/01621459.2021.2003200}, 
  pages = {1645--1658}, 
  number = {543}, 
  volume = {118}, 
}<|MERGE_RESOLUTION|>--- conflicted
+++ resolved
@@ -174,7 +174,6 @@
   publisher={JSTOR}
 }
 
-<<<<<<< HEAD
 @article{liu2022fast,
   title={Fast and powerful conditional randomization testing via distillation},
   author={Liu, Molei and Katsevich, Eugene and Janson, Lucas and Ramdas, Aaditya},
@@ -184,7 +183,8 @@
   pages={277--293},
   year={2022},
   publisher={Oxford University Press}
-=======
+}
+
 @article{liuFastPowerfulConditional2021,
   title = {Fast and {{Powerful Conditional Randomization Testing}} via {{Distillation}}},
   author = {Liu, Molei and Katsevich, Eugene and Janson, Lucas and Ramdas, Aaditya},
@@ -206,7 +206,6 @@
   pages={35--67},
   year={2016},
   publisher={JSTOR}
->>>>>>> 70320c5c
 }
 
 @article{Williamson_General_2023,
