@article{barber2015controlling,
  author    = {Barber, Rina Foygel and Cand{\`e}s, Emmanuel J},
  journal   = {The Annals of statistics},
  pages     = {2055--2085},
  publisher = {JSTOR},
  title     = {Controlling the false discovery rate via knockoffs},
  year      = {2015}
}

@article{bellec2022biasing,
  author    = {Bellec, Pierre C and Zhang, Cun-Hui},
  journal   = {Bernoulli},
  number    = {2},
  pages     = {713--743},
  publisher = {Bernoulli Society for Mathematical Statistics and Probability},
  title     = {De-biasing the lasso with degrees-of-freedom adjustment},
  volume    = {28},
  year      = {2022}
}

@article{benjamini1995controlling,
  author    = {Benjamini, Yoav and Hochberg, Yosef},
  journal   = {Journal of the Royal statistical society: series B (Methodological)},
  number    = {1},
  pages     = {289--300},
  publisher = {Wiley Online Library},
  title     = {Controlling the false discovery rate: a practical and powerful approach to multiple testing},
  volume    = {57},
  year      = {1995}
}

@article{benard2022SobolMDA,
    author = {Bénard, Clément and Da Veiga, Sébastien and Scornet, Erwan},
    title = {Mean decrease accuracy for random forests: inconsistency, and a practical solution via the Sobol-MDA},
    journal = {Biometrika},
    volume = {109},
    number = {4},
    pages = {881-900},
    year = {2022},
    month = {02},
<<<<<<< HEAD
    abstract = {Variable importance measures are the main tools used to analyse the black-box mechanisms of random forests. Although the mean decrease accuracy is widely accepted as the most efficient variable importance measure for random forests, little is known about its statistical properties. In fact, the definition of mean decrease accuracy varies across the main random forest software. In this article, our objective is to rigorously analyse the behaviour of the main mean decrease accuracy implementations. Consequently, we mathematically formalize the various implemented mean decrease accuracy algorithms, and then establish their limits when the sample size increases. This asymptotic analysis reveals that these mean decrease accuracy versions differ as importance measures, since they converge towards different quantities. More importantly, we break down these limits into three components: the first two terms are related to Sobol indices, which are well-defined measures of a covariate contribution to the response variance, widely used in the sensitivity analysis field, as opposed to the third term, whose value increases with dependence within covariates. Thus, we theoretically demonstrate that the mean decrease accuracy does not target the right quantity to detect influential covariates in a dependent setting, a fact that has already been noticed experimentally. To address this issue, we define a new importance measure for random forests, the Sobol-mean decrease accuracy, which fixes the flaws of the original mean decrease accuracy, and consistently estimates the accuracy decrease of the forest retrained without a given covariate, but with an efficient computational cost. The Sobol-mean decrease accuracy empirically outperforms its competitors on both simulated and real data for variable selection.},
    issn = {1464-3510},
    doi = {10.1093/biomet/asac017},
    url = {https://doi.org/10.1093/biomet/asac017},
    eprint = {https://academic.oup.com/biomet/article-pdf/109/4/881/47415734/asac017.pdf},
=======
    issn = {1464-3510},
    doi = {10.1093/biomet/asac017},
>>>>>>> 7a6af8d9
}


@article{bhy_2001,
  author  = {Benjamini, Yoav and Yekutieli, Daniel},
  doi     = {10.1214/aos/1013699998},
  journal = {Ann. Stat.},
  pages   = {},
  title   = {The Control of the False Discovery Rate in Multiple Testing Under Dependency},
  volume  = {29},
  year    = {2001}
}


@article{breimanRandomForests2001,
  author  = {Breiman, Leo},
  doi     = {10.1023/A:1010933404324},
  issn    = {1573-0565},
  journal = {Machine Learning},
  langid  = {english},
  number  = {1},
  pages   = {5--32},
  title   = {Random {{Forests}}},
  volume  = {45},
  year    = {2001}
}

@article{candes2018panning,
  author    = {Candes, Emmanuel and Fan, Yingying and Janson, Lucas and Lv, Jinchi},
  journal   = {Journal of the Royal Statistical Society Series B: Statistical Methodology},
  number    = {3},
  pages     = {551--577},
  publisher = {Oxford University Press},
  title     = {Panning for gold:'model-X' knockoffs for high dimensional controlled variable selection},
  volume    = {80},
  year      = {2018}
}

@article{Chamma_AAAI2024,
  author  = {Chamma, Ahmad and Thirion, Bertrand and Engemann, Denis},
  doi     = {10.1609/aaai.v38i10.28997},
  journal = {Proceedings of the AAAI Conference on Artificial Intelligence},
  number  = {10},
  pages   = {11195-11203},
  title   = {Variable Importance in High-Dimensional Settings Requires Grouping},
  volume  = {38},
  year    = {2024}
}

@inproceedings{Chamma_NeurIPS2023,
  author    = {Chamma, Ahmad and Engemann, Denis A. and Thirion, Bertrand},
  booktitle = {Advances in Neural Information Processing Systems},
  editor    = {A. Oh and T. Naumann and A. Globerson and K. Saenko and M. Hardt and S. Levine},
  pages     = {67662--67685},
  publisher = {Curran Associates, Inc.},
  title     = {Statistically Valid Variable Importance Assessment through Conditional Permutations},
  volume    = {36},
  year      = {2023}
}

@inproceedings{chevalier2018statistical,
  title        = {Statistical inference with ensemble of clustered desparsified lasso},
  author       = {Chevalier, J{\'e}r{\^o}me-Alexis and Salmon, Joseph and Thirion, Bertrand},
  booktitle    = {International Conference on Medical Image Computing and Computer-Assisted Intervention},
  pages        = {638--646},
  year         = {2018},
  organization = {Springer}
}

@article{chevalier2020statistical,
  author  = {Chevalier, J{\'e}r{\^o}me-Alexis and Salmon, Joseph and Gramfort, Alexandre and Thirion, Bertrand},
  journal = {Advances in Neural Information Processing Systems},
  pages   = {1759--1770},
  title   = {Statistical control for spatio-temporal meg/eeg source imaging with desparsified mutli-task lasso},
  volume  = {33},
  year    = {2020}
}

@article{chevalier2020statisticalthesis,
  title   = {Statistical control of sparse models in high dimension},
  author  = {Chevalier, J{\'e}r{\^o}me-Alexis},
  year    = {2020},
  journal = {Th{\`e}ses Universit{\'e} Paris-Saclay}
}

@article{chevalier2021decoding,
  author    = {Chevalier, J{\'e}r{\^o}me-Alexis and Nguyen, Tuan-Binh and Salmon, Joseph and Varoquaux, Ga{\"e}l and Thirion, Bertrand},
  journal   = {NeuroImage},
  pages     = {117921},
  publisher = {Elsevier},
  title     = {Decoding with confidence: Statistical control on decoder maps},
  volume    = {234},
  year      = {2021}
}

@article{chevalier2022spatially,
  author    = {Chevalier, J{\'e}r{\^o}me-Alexis and Nguyen, Tuan-Binh and Thirion, Bertrand and Salmon, Joseph},
  journal   = {Statistics and Computing},
  number    = {5},
  pages     = {83},
  publisher = {Springer},
  title     = {Spatially relaxed inference on high-dimensional linear models},
  volume    = {32},
  year      = {2022}
}

@article{chevalier_statistical_2020,
  author  = {Chevalier, Jérôme-Alexis},
  journal = {Université Paris-Saclay},
  langid  = {english},
  title   = {Statistical control of sparse models in high dimension},
  type    = {phdthesis},
  year    = {2020}
}

@inproceedings{Covert2020,
  title     = {Understanding {{Global Feature Contributions With Additive Importance Measures}}},
  booktitle = {Advances in {{Neural Information Processing Systems}}},
  author    = {Covert, Ian and Lundberg, Scott M and Lee, Su-In},
  year      = {2020},
  volume    = {33},
  pages     = {17212--17223},
  publisher = {Curran Associates, Inc.}
}

@article{eshel2003yule,
  author  = {Eshel, Gidon},
  journal = {Internet resource},
  pages   = {68--73},
  title   = {The yule walker equations for the AR coefficients},
  volume  = {2},
  year    = {2003}
}

@InProceedings{ewald_2024,
  author    = {Ewald, Fiona Katharina and Bothmann, Ludwig and Wright, Marvin N. and Bischl, Bernd and Casalicchio, Giuseppe and K{\"o}nig, Gunnar},
  editor    = {Longo, Luca and Lapuschkin, Sebastian and Seifert, Christin},
  title     = {A Guide to Feature Importance Methods for Scientific Inference},
  booktitle = {Explainable Artificial Intelligence},
  year      = {2024},
  publisher = {Springer Nature Switzerland},
  address   = {Cham},
  pages     = {440--464},
  isbn      = {978-3-031-63797-1}
}


@article{fan2012variance,
  author    = {Fan, Jianqing and Guo, Shaojun and Hao, Ning},
  journal   = {Journal of the Royal Statistical Society Series B: Statistical Methodology},
  number    = {1},
  pages     = {37--65},
  publisher = {Oxford University Press},
  title     = {Variance estimation using refitted cross-validation in ultrahigh dimensional regression},
  volume    = {74},
  year      = {2012}
}

@article{gaonkar_deriving_2012,
  author  = {Gaonkar, Bilwaj and Davatzikos, Christos},
  journal = {International Conference on Medical Image Computing and Computer-Assisted Intervention},
  number  = {0},
  pages   = {723--730},
  pmcid   = {PMC3703958},
  pmid    = {23285616},
  title   = {Deriving statistical significance maps for {SVM} based image classification and group comparisons},
  volume  = {15},
  year    = {2012}
}

@article{hirschhorn2005genome,
  author    = {Hirschhorn, Joel N and Daly, Mark J},
  journal   = {Nature reviews genetics},
  number    = {2},
  pages     = {95--108},
  publisher = {Nature Publishing Group UK London},
  title     = {Genome-wide association studies for common diseases and complex traits},
  volume    = {6},
  year      = {2005}
}

@article{Hooker2021ExtrapolationPFI,
  author    = {Hooker, Giles and Mentch, Lucas and Zhou, Siyu},
  title     = {Unrestricted permutation forces extrapolation: Variable importance requires at least one more model, or there is no free variable importance},
  journal   = {Statistics and Computing},
  year      = {2021},
  volume    = {31},
  number    = {6},
  pages     = {82},
  doi       = {10.1007/s11222-021-10057-z},
  issn      = {1573-1375},
  url       = {https://doi.org/10.1007/s11222-021-10057-z},
  abstract  = {This paper reviews and advocates against the use of permute-and-predict (PaP) methods for interpreting black box functions. Methods such as the variable importance measures proposed for random forests, partial dependence plots, and individual conditional expectation plots remain popular because they are both model-agnostic and depend only on the pre-trained model output, making them computationally efficient and widely available in software. However, numerous studies have found that these tools can produce diagnostics that are highly misleading, particularly when there is strong dependence among features. The purpose of this work is to review the growing body of literature, demonstrate these drawbacks, explain why they occur, and advocate for alternative measures involving additional modeling. In particular, breaking dependencies between features forces extrapolation into sparse regions of the feature space, over-emphasizing correlated features in both variable importance measures and partial dependence plots.}
}


@article{javanmard2014confidence,
  title     = {Confidence intervals and hypothesis testing for high-dimensional regression},
  author    = {Javanmard, Adel and Montanari, Andrea},
  journal   = {The Journal of Machine Learning Research},
  volume    = {15},
  number    = {1},
  pages     = {2869--2909},
  year      = {2014},
  publisher = {JMLR. org}
}


@article{lei2018distribution,
  title     = {Distribution-free predictive inference for regression},
  author    = {Lei, Jing and G'Sell, Max and Rinaldo, Alessandro and Tibshirani, Ryan J and Wasserman, Larry},
  journal   = {Journal of the American Statistical Association},
  volume    = {113},
  number    = {523},
  pages     = {1094--1111},
  year      = {2018},
  publisher = {Taylor \& Francis}
}

@article{liu2022fast,
  author    = {Liu, Molei and Katsevich, Eugene and Janson, Lucas and Ramdas, Aaditya},
  journal   = {Biometrika},
  number    = {2},
  pages     = {277--293},
  publisher = {Oxford University Press},
  title     = {Fast and powerful conditional randomization testing via distillation},
  volume    = {109},
  year      = {2022}
}

@article{meinshausen2009pvalues,
  author    = {Nicolai Meinshausen, Lukas Meier and Peter Buhlmann},
  doi       = {10.1198/jasa.2009.tm08647},
  journal   = {Journal of the American Statistical Association},
  number    = {488},
  pages     = {1671--1681},
  publisher = {Taylor \& Francis},
  title     = {p-Values for High-Dimensional Regression},
  volume    = {104},
  year      = {2009}
}

@article{mi2021permutation,
  author    = {Mi, Xinlei and Zou, Baiming and Zou, Fei and Hu, Jianhua},
  journal   = {Nature communications},
  number    = {1},
  pages     = {3008},
  publisher = {Nature Publishing Group UK London},
  title     = {Permutation-based identification of important biomarkers for complex diseases via machine learning models},
  volume    = {12},
  year      = {2021}
}

@article{nadeau1999inference,
  title   = {Inference for the generalization error},
  author  = {Nadeau, Claude and Bengio, Yoshua},
  journal = {Advances in neural information processing systems},
  volume  = {12},
  year    = {1999}
}

@article{nguyen2022conditional,
  title={A conditional randomization test for sparse logistic regression in high-dimension},
  author={Nguyen, Binh T and Thirion, Bertrand and Arlot, Sylvain},
  journal={Advances in Neural Information Processing Systems},
  volume={35},
  pages={13691--13703},
  year={2022}
}

@inproceedings{pmlr-v119-nguyen20a,
  author    = {Nguyen, Tuan-Binh and Chevalier, Jerome-Alexis and Thirion, Bertrand and Arlot, Sylvain},
  booktitle = {Proceedings of the 37th International Conference on Machine Learning},
  editor    = {III, Hal Daumé and Singh, Aarti},
  pages     = {7283--7293},
  pdf       = {http://proceedings.mlr.press/v119/nguyen20a/nguyen20a.pdf},
  publisher = {PMLR},
  series    = {Proceedings of Machine Learning Research},
  title     = {Aggregation of Multiple Knockoffs},
  volume    = {119},
  year      = {2020}
}

@article{ramdas2017online,
  author  = {Ramdas, Aaditya and Yang, Fanny and Wainwright, Martin J and Jordan, Michael I},
  journal = {Advances in neural information processing systems},
  title   = {Online control of the false discovery rate with decaying memory},
  volume  = {30},
  year    = {2017}
}

@article{reid2016study,
  author    = {Reid, Stephen and Tibshirani, Robert and Friedman, Jerome},
  journal   = {Statistica Sinica},
  pages     = {35--67},
  publisher = {JSTOR},
  title     = {A study of error variance estimation in lasso regression},
  year      = {2016}
}

@article{Ren_2023,
  author  = {Ren, Zhimei and Barber, Rina Foygel},
  doi     = {10.1093/jrsssb/qkad085},
  issn    = {1369-7412},
  journal = {Journal of the Royal Statistical Society Series B: Statistical Methodology},
  number  = {1},
  pages   = {122-154},
  title   = {{Derandomised knockoffs: leveraging e-values for false discovery rate control}},
  volume  = {86},
  year    = {2023}
}

@misc{reyerolobo2025principledapproachcomparingvariable,
      title={A principled approach for comparing Variable Importance}, 
      author={Angel Reyero-Lobo and Pierre Neuvial and Bertrand Thirion},
      year={2025},
      eprint={2507.17306},
      archivePrefix={arXiv},
      primaryClass={stat.ME},
      url={https://arxiv.org/abs/2507.17306}, 
}

@article{stroblConditionalVariableImportance2008,
  author  = {Strobl, Carolin and Boulesteix, Anne-Laure and Kneib, Thomas and Augustin, Thomas and Zeileis, Achim},
  doi     = {10.1186/1471-2105-9-307},
  issn    = {1471-2105},
  journal = {BMC Bioinformatics},
  langid  = {english},
  number  = {1},
  pages   = {307},
  title   = {Conditional Variable Importance for Random Forests},
  volume  = {9},
  year    = {2008}
}

@article{sobol1993sensitivity,
  title   = {Sensitivity estimates for nonlinear mathematical models},
  author  = {Sobol, Ilya Meyerovich},
  journal = {Math. Model. Comput. Exp.},
  volume  = {1},
  pages   = {407},
  year    = {1993}
}

@article{van2014asymptotically,
  author    = {van de Geer, Sara and B{\"u}hlmann, Peter and Ritov, Ya'acov and Dezeure, Ruben},
  journal   = {The Annals of Statistics},
  pages     = {1166--1202},
  publisher = {JSTOR},
  title     = {On asymptotically optimal confidence regions and tests for high-dimensional models},
  year      = {2014}
}

@article{verdinelli2024feature,
  title     = {Feature importance: A closer look at shapley values and loco},
  author    = {Verdinelli, Isabella and Wasserman, Larry},
  journal   = {Statistical Science},
  volume    = {39},
  number    = {4},
  pages     = {623--636},
  year      = {2024},
  publisher = {Institute of Mathematical Statistics}
}

@article{wang2022false,
  author    = {Wang, Ruodu and Ramdas, Aaditya},
  journal   = {Journal of the Royal Statistical Society Series B: Statistical Methodology},
  number    = {3},
  pages     = {822--852},
  publisher = {Oxford University Press},
  title     = {False discovery rate control with e-values},
  volume    = {84},
  year      = {2022}
}

@article{Williamson_General_2023,
  author  = {Williamson, Brian D. and Gilbert, Peter B. and Simon, Noah R. and Carone, Marco},
  doi     = {10.1080/01621459.2021.2003200},
  issn    = {0162-1459},
  journal = {Journal of the American Statistical Association},
  number  = {543},
  pages   = {1645--1658},
  title   = {{A General Framework for Inference on Algorithm-Agnostic Variable Importance}},
  volume  = {118},
  year    = {2023}
}

@article{williamson_2021_nonparametric,
  title     = {Nonparametric variable importance assessment using machine learning techniques},
  author    = {Williamson, Brian D and Gilbert, Peter B and Carone, Marco and Simon, Noah},
  journal   = {Biometrics},
  volume    = {77},
  number    = {1},
  pages     = {9--22},
  year      = {2021},
  publisher = {Oxford University Press}
}

@article{zhang2014confidence,
  author    = {Zhang, Cun-Hui and Zhang, Stephanie S},
  journal   = {Journal of the Royal Statistical Society Series B: Statistical Methodology},
  number    = {1},
  pages     = {217--242},
  publisher = {Oxford University Press},
  title     = {Confidence intervals for low dimensional parameters in high dimensional linear models},
  volume    = {76},
  year      = {2014}
}
<|MERGE_RESOLUTION|>--- conflicted
+++ resolved
@@ -38,16 +38,8 @@
     pages = {881-900},
     year = {2022},
     month = {02},
-<<<<<<< HEAD
-    abstract = {Variable importance measures are the main tools used to analyse the black-box mechanisms of random forests. Although the mean decrease accuracy is widely accepted as the most efficient variable importance measure for random forests, little is known about its statistical properties. In fact, the definition of mean decrease accuracy varies across the main random forest software. In this article, our objective is to rigorously analyse the behaviour of the main mean decrease accuracy implementations. Consequently, we mathematically formalize the various implemented mean decrease accuracy algorithms, and then establish their limits when the sample size increases. This asymptotic analysis reveals that these mean decrease accuracy versions differ as importance measures, since they converge towards different quantities. More importantly, we break down these limits into three components: the first two terms are related to Sobol indices, which are well-defined measures of a covariate contribution to the response variance, widely used in the sensitivity analysis field, as opposed to the third term, whose value increases with dependence within covariates. Thus, we theoretically demonstrate that the mean decrease accuracy does not target the right quantity to detect influential covariates in a dependent setting, a fact that has already been noticed experimentally. To address this issue, we define a new importance measure for random forests, the Sobol-mean decrease accuracy, which fixes the flaws of the original mean decrease accuracy, and consistently estimates the accuracy decrease of the forest retrained without a given covariate, but with an efficient computational cost. The Sobol-mean decrease accuracy empirically outperforms its competitors on both simulated and real data for variable selection.},
     issn = {1464-3510},
     doi = {10.1093/biomet/asac017},
-    url = {https://doi.org/10.1093/biomet/asac017},
-    eprint = {https://academic.oup.com/biomet/article-pdf/109/4/881/47415734/asac017.pdf},
-=======
-    issn = {1464-3510},
-    doi = {10.1093/biomet/asac017},
->>>>>>> 7a6af8d9
 }
 
 
