@article{barber2015controlling,
  author    = {Barber, Rina Foygel and Cand{\`e}s, Emmanuel J},
  journal   = {The Annals of statistics},
  pages     = {2055--2085},
  publisher = {JSTOR},
  title     = {Controlling the false discovery rate via knockoffs},
  year      = {2015}
}

@article{bellec2022biasing,
  author    = {Bellec, Pierre C and Zhang, Cun-Hui},
  journal   = {Bernoulli},
  number    = {2},
  pages     = {713--743},
  publisher = {Bernoulli Society for Mathematical Statistics and Probability},
  title     = {De-biasing the lasso with degrees-of-freedom adjustment},
  volume    = {28},
  year      = {2022}
}

@article{benjamini1995controlling,
  author    = {Benjamini, Yoav and Hochberg, Yosef},
  journal   = {Journal of the Royal statistical society: series B (Methodological)},
  number    = {1},
  pages     = {289--300},
  publisher = {Wiley Online Library},
  title     = {Controlling the false discovery rate: a practical and powerful approach to multiple testing},
  volume    = {57},
  year      = {1995}
}

@article{bhy_2001,
  author  = {Benjamini, Yoav and Yekutieli, Daniel},
  doi     = {10.1214/aos/1013699998},
  journal = {Ann. Stat.},
  pages   = {},
  title   = {The Control of the False Discovery Rate in Multiple Testing Under Dependency},
  volume  = {29},
  year    = {2001}
}

@article{breimanRandomForests2001,
  author  = {Breiman, Leo},
  doi     = {10.1023/A:1010933404324},
  issn    = {1573-0565},
  journal = {Machine Learning},
  langid  = {english},
  number  = {1},
  pages   = {5--32},
  title   = {Random {{Forests}}},
  volume  = {45},
  year    = {2001}
}

@article{candes2018panning,
  author    = {Candes, Emmanuel and Fan, Yingying and Janson, Lucas and Lv, Jinchi},
  journal   = {Journal of the Royal Statistical Society Series B: Statistical Methodology},
  number    = {3},
  pages     = {551--577},
  publisher = {Oxford University Press},
  title     = {Panning for gold:'model-X' knockoffs for high dimensional controlled variable selection},
  volume    = {80},
  year      = {2018}
}

@article{Chamma_AAAI2024,
  author  = {Chamma, Ahmad and Thirion, Bertrand and Engemann, Denis},
  doi     = {10.1609/aaai.v38i10.28997},
  journal = {Proceedings of the AAAI Conference on Artificial Intelligence},
  number  = {10},
  pages   = {11195-11203},
  title   = {Variable Importance in High-Dimensional Settings Requires Grouping},
  volume  = {38},
  year    = {2024}
}

@inproceedings{Chamma_NeurIPS2023,
  author    = {Chamma, Ahmad and Engemann, Denis A. and Thirion, Bertrand},
  booktitle = {Advances in Neural Information Processing Systems},
  editor    = {A. Oh and T. Naumann and A. Globerson and K. Saenko and M. Hardt and S. Levine},
  pages     = {67662--67685},
  publisher = {Curran Associates, Inc.},
  title     = {Statistically Valid Variable Importance Assessment through Conditional Permutations},
  volume    = {36},
  year      = {2023}
}

@inproceedings{chevalier2018statistical,
  title={Statistical inference with ensemble of clustered desparsified lasso},
  author={Chevalier, J{\'e}r{\^o}me-Alexis and Salmon, Joseph and Thirion, Bertrand},
  booktitle={International Conference on Medical Image Computing and Computer-Assisted Intervention},
  pages={638--646},
  year={2018},
  organization={Springer}
}

@article{chevalier2020statistical,
  author  = {Chevalier, J{\'e}r{\^o}me-Alexis and Salmon, Joseph and Gramfort, Alexandre and Thirion, Bertrand},
  journal = {Advances in Neural Information Processing Systems},
  pages   = {1759--1770},
  title   = {Statistical control for spatio-temporal meg/eeg source imaging with desparsified mutli-task lasso},
  volume  = {33},
  year    = {2020}
}

@article{chevalier2020statisticalthesis,
  title   = {Statistical control of sparse models in high dimension},
  author  = {Chevalier, J{\'e}r{\^o}me-Alexis},
  year    = {2020},
  journal = {Th{\`e}ses Universit{\'e} Paris-Saclay}
}

@article{chevalier2021decoding,
  author    = {Chevalier, J{\'e}r{\^o}me-Alexis and Nguyen, Tuan-Binh and Salmon, Joseph and Varoquaux, Ga{\"e}l and Thirion, Bertrand},
  journal   = {NeuroImage},
  pages     = {117921},
  publisher = {Elsevier},
  title     = {Decoding with confidence: Statistical control on decoder maps},
  volume    = {234},
  year      = {2021}
}

@article{chevalier2022spatially,
  author    = {Chevalier, J{\'e}r{\^o}me-Alexis and Nguyen, Tuan-Binh and Thirion, Bertrand and Salmon, Joseph},
  journal   = {Statistics and Computing},
  number    = {5},
  pages     = {83},
  publisher = {Springer},
  title     = {Spatially relaxed inference on high-dimensional linear models},
  volume    = {32},
  year      = {2022}
}

@article{chevalier_statistical_2020,
  author  = {Chevalier, Jérôme-Alexis},
  journal = {Université Paris-Saclay},
  langid  = {english},
  title   = {Statistical control of sparse models in high dimension},
  type    = {phdthesis},
  year    = {2020}
}

@article{eshel2003yule,
  author  = {Eshel, Gidon},
  journal = {Internet resource},
  pages   = {68--73},
  title   = {The yule walker equations for the AR coefficients},
  volume  = {2},
  year    = {2003}
}

@article{fan2012variance,
  author    = {Fan, Jianqing and Guo, Shaojun and Hao, Ning},
  journal   = {Journal of the Royal Statistical Society Series B: Statistical Methodology},
  number    = {1},
  pages     = {37--65},
  publisher = {Oxford University Press},
  title     = {Variance estimation using refitted cross-validation in ultrahigh dimensional regression},
  volume    = {74},
  year      = {2012}
}

@article{gaonkar_deriving_2012,
  author  = {Gaonkar, Bilwaj and Davatzikos, Christos},
  journal = {International Conference on Medical Image Computing and Computer-Assisted Intervention},
  number  = {0},
  pages   = {723--730},
  pmcid   = {PMC3703958},
  pmid    = {23285616},
  title   = {Deriving statistical significance maps for {SVM} based image classification and group comparisons},
  volume  = {15},
  year    = {2012}
}

@article{hirschhorn2005genome,
  author    = {Hirschhorn, Joel N and Daly, Mark J},
  journal   = {Nature reviews genetics},
  number    = {2},
  pages     = {95--108},
  publisher = {Nature Publishing Group UK London},
  title     = {Genome-wide association studies for common diseases and complex traits},
  volume    = {6},
  year      = {2005}
}

@article{javanmard2014confidence,
  title={Confidence intervals and hypothesis testing for high-dimensional regression},
  author={Javanmard, Adel and Montanari, Andrea},
  journal={The Journal of Machine Learning Research},
  volume={15},
  number={1},
  pages={2869--2909},
  year={2014},
  publisher={JMLR. org}
}


@article{lei2018distribution,
  title     = {Distribution-free predictive inference for regression},
  author    = {Lei, Jing and G'Sell, Max and Rinaldo, Alessandro and Tibshirani, Ryan J and Wasserman, Larry},
  journal   = {Journal of the American Statistical Association},
  volume    = {113},
  number    = {523},
  pages     = {1094--1111},
  year      = {2018},
  publisher = {Taylor \& Francis}
}

@article{liu2022fast,
  author    = {Liu, Molei and Katsevich, Eugene and Janson, Lucas and Ramdas, Aaditya},
  journal   = {Biometrika},
  number    = {2},
  pages     = {277--293},
  publisher = {Oxford University Press},
  title     = {Fast and powerful conditional randomization testing via distillation},
  volume    = {109},
  year      = {2022}
}

@article{meinshausen2009pvalues,
  author    = {Nicolai Meinshausen, Lukas Meier and Peter Buhlmann},
  doi       = {10.1198/jasa.2009.tm08647},
  journal   = {Journal of the American Statistical Association},
  number    = {488},
  pages     = {1671--1681},
  publisher = {Taylor \& Francis},
  title     = {p-Values for High-Dimensional Regression},
  volume    = {104},
  year      = {2009}
}

@article{mi2021permutation,
  author    = {Mi, Xinlei and Zou, Baiming and Zou, Fei and Hu, Jianhua},
  journal   = {Nature communications},
  number    = {1},
  pages     = {3008},
  publisher = {Nature Publishing Group UK London},
  title     = {Permutation-based identification of important biomarkers for complex diseases via machine learning models},
  volume    = {12},
  year      = {2021}
}

<<<<<<< HEAD
@article{nguyen2022conditional,
  title={A conditional randomization test for sparse logistic regression in high-dimension},
  author={Nguyen, Binh T and Thirion, Bertrand and Arlot, Sylvain},
  journal={Advances in Neural Information Processing Systems},
  volume={35},
  pages={13691--13703},
  year={2022}
=======
@article{nadeau1999inference,
  title={Inference for the generalization error},
  author={Nadeau, Claude and Bengio, Yoshua},
  journal={Advances in neural information processing systems},
  volume={12},
  year={1999}
>>>>>>> f8b5446f
}

@inproceedings{pmlr-v119-nguyen20a,
  author    = {Nguyen, Tuan-Binh and Chevalier, Jerome-Alexis and Thirion, Bertrand and Arlot, Sylvain},
  booktitle = {Proceedings of the 37th International Conference on Machine Learning},
  editor    = {III, Hal Daumé and Singh, Aarti},
  pages     = {7283--7293},
  pdf       = {http://proceedings.mlr.press/v119/nguyen20a/nguyen20a.pdf},
  publisher = {PMLR},
  series    = {Proceedings of Machine Learning Research},
  title     = {Aggregation of Multiple Knockoffs},
  volume    = {119},
  year      = {2020}
}

@article{ramdas2017online,
  author  = {Ramdas, Aaditya and Yang, Fanny and Wainwright, Martin J and Jordan, Michael I},
  journal = {Advances in neural information processing systems},
  title   = {Online control of the false discovery rate with decaying memory},
  volume  = {30},
  year    = {2017}
}

@article{reid2016study,
  author    = {Reid, Stephen and Tibshirani, Robert and Friedman, Jerome},
  journal   = {Statistica Sinica},
  pages     = {35--67},
  publisher = {JSTOR},
  title     = {A study of error variance estimation in lasso regression},
  year      = {2016}
}

@article{Ren_2023,
  author  = {Ren, Zhimei and Barber, Rina Foygel},
  doi     = {10.1093/jrsssb/qkad085},
  issn    = {1369-7412},
  journal = {Journal of the Royal Statistical Society Series B: Statistical Methodology},
  number  = {1},
  pages   = {122-154},
  title   = {{Derandomised knockoffs: leveraging e-values for false discovery rate control}},
  volume  = {86},
  year    = {2023}
}

@article{stroblConditionalVariableImportance2008,
  author  = {Strobl, Carolin and Boulesteix, Anne-Laure and Kneib, Thomas and Augustin, Thomas and Zeileis, Achim},
  doi     = {10.1186/1471-2105-9-307},
  issn    = {1471-2105},
  journal = {BMC Bioinformatics},
  langid  = {english},
  number  = {1},
  pages   = {307},
  title   = {Conditional Variable Importance for Random Forests},
  volume  = {9},
  year    = {2008}
}

@article{sobol1993sensitivity,
  title={Sensitivity estimates for nonlinear mathematical models},
  author={Sobol, Ilya Meyerovich},
  journal={Math. Model. Comput. Exp.},
  volume={1},
  pages={407},
  year={1993}
}

@article{van2014asymptotically,
  author    = {van de Geer, Sara and B{\"u}hlmann, Peter and Ritov, Ya'acov and Dezeure, Ruben},
  journal   = {The Annals of Statistics},
  pages     = {1166--1202},
  publisher = {JSTOR},
  title     = {On asymptotically optimal confidence regions and tests for high-dimensional models},
  year      = {2014}
}

@article{verdinelli2024feature,
  title     = {Feature importance: A closer look at shapley values and loco},
  author    = {Verdinelli, Isabella and Wasserman, Larry},
  journal   = {Statistical Science},
  volume    = {39},
  number    = {4},
  pages     = {623--636},
  year      = {2024},
  publisher = {Institute of Mathematical Statistics}
}

@article{wang2022false,
  author    = {Wang, Ruodu and Ramdas, Aaditya},
  journal   = {Journal of the Royal Statistical Society Series B: Statistical Methodology},
  number    = {3},
  pages     = {822--852},
  publisher = {Oxford University Press},
  title     = {False discovery rate control with e-values},
  volume    = {84},
  year      = {2022}
}

@article{Williamson_General_2023,
  author  = {Williamson, Brian D. and Gilbert, Peter B. and Simon, Noah R. and Carone, Marco},
  doi     = {10.1080/01621459.2021.2003200},
  issn    = {0162-1459},
  journal = {Journal of the American Statistical Association},
  number  = {543},
  pages   = {1645--1658},
  title   = {{A General Framework for Inference on Algorithm-Agnostic Variable Importance}},
  volume  = {118},
  year    = {2023}
}

@article{williamson_2021_nonparametric,
  title     = {Nonparametric variable importance assessment using machine learning techniques},
  author    = {Williamson, Brian D and Gilbert, Peter B and Carone, Marco and Simon, Noah},
  journal   = {Biometrics},
  volume    = {77},
  number    = {1},
  pages     = {9--22},
  year      = {2021},
  publisher = {Oxford University Press}
}

@article{zhang2014confidence,
  author    = {Zhang, Cun-Hui and Zhang, Stephanie S},
  journal   = {Journal of the Royal Statistical Society Series B: Statistical Methodology},
  number    = {1},
  pages     = {217--242},
  publisher = {Oxford University Press},
  title     = {Confidence intervals for low dimensional parameters in high dimensional linear models},
  volume    = {76},
  year      = {2014}
}<|MERGE_RESOLUTION|>--- conflicted
+++ resolved
@@ -240,7 +240,14 @@
   year      = {2021}
 }
 
-<<<<<<< HEAD
+@article{nadeau1999inference,
+  title={Inference for the generalization error},
+  author={Nadeau, Claude and Bengio, Yoshua},
+  journal={Advances in neural information processing systems},
+  volume={12},
+  year={1999}
+}
+
 @article{nguyen2022conditional,
   title={A conditional randomization test for sparse logistic regression in high-dimension},
   author={Nguyen, Binh T and Thirion, Bertrand and Arlot, Sylvain},
@@ -248,14 +255,6 @@
   volume={35},
   pages={13691--13703},
   year={2022}
-=======
-@article{nadeau1999inference,
-  title={Inference for the generalization error},
-  author={Nadeau, Claude and Bengio, Yoshua},
-  journal={Advances in neural information processing systems},
-  volume={12},
-  year={1999}
->>>>>>> f8b5446f
 }
 
 @inproceedings{pmlr-v119-nguyen20a,
