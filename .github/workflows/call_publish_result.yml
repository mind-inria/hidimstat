--- conflicted
+++ resolved
@@ -14,10 +14,6 @@
       pull-requests: write
     env:
       TOKEN_CIRCLECI: ${{ secrets.CIRCLE_CI_WRITE }}
-<<<<<<< HEAD
-=======
-      TOKEN_CIRCLECI_2: ${{ secrets.CIRCLE_CI }}
->>>>>>> 293f309b
     steps:
       - name: Test secret
         run: echo $TOKEN_CIRCLECI ' 2 ' $TOKEN_CIRCLECI_2
