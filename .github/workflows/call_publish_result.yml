name: Publish Tests

on:
  # Allows you to run this workflow from another workflow
  workflow_call:

# disable all the permission for the workflow
permissions: {}

jobs:
  merge_and_upload_test_data:
    runs-on: ubuntu-latest
    permissions:
      pull-requests: write
    env:
<<<<<<< HEAD
      TOKEN_CIRCLECI: ${{ secrets.CIRCLE_CI_WRITE }}
=======
      TOKEN_CIRCLECI: 
>>>>>>> 5983379b
    steps:
      # get reports from previous job 
      - name: Get HTML reports
        uses: actions/download-artifact@v4
        with:
          pattern: pytest-results-html-*-os-*
      - name: Get time reports
        uses: actions/download-artifact@v4
        with:
          pattern: pytest-results-log-*-os-*
      # put all the reports in one folder and add an index
      - name: gather reports and add an index
        run: |
          mkdir reports
          mv */*.html reports
          mv */*.txt reports
          (
          echo '<html><body><p>List TESTs Reports:</p><ul>'
          echo "$(ls reports)" | sed 's|.*|<li><a href="&">&</a></li>|'
          echo '</ul></body></html>'
          ) > index.html
          mv index.html reports
      - name: upload the reports
        id: upload_all
        uses: actions/upload-artifact@v4
        with:
          name: pytest-results-all
          path: reports
          if-no-files-found: error
      - name: Trigger hosting job on circle ci
        run: |
          #display command executed with argument
          set -x -a
          # get the number of the PR
          # $(jq --raw-output .pull_request.number "$GITHUB_EVENT_PATH")
          PULL_REQUEST_NUMBER=$(echo $GITHUB_REF | awk 'BEGIN { FS = "/" } ; { print $3 }')
          # get the branch of the PR
          if [ $PULL_REQUEST_NUMBER == "main" ] 
          then 
            BRANCH=main
          else
            BRANCH=pull/$PULL_REQUEST_NUMBER
          fi
          # get URL for download artifact without identification
          GITHUB_RUN_URL="https://nightly.link/$(echo ${{steps.upload_all.outputs.artifact-url}} | cut -d/ -f4-8)/pytest-results-all.zip"
          # Send the information to circleci
          curl --request POST \
          --url https://circleci.com/api/v2/project/gh/${{ github.repository }}/pipeline \
          --header "Circle-Token: ${{ secrets.CIRCLE_CI_WRITE }}" \
          --header "content-type: application/json" \
          --header "x-attribution-actor-id: github_actions" \
          --header "x-attribution-login: github_actions" \
          --data \{\"branch\":\"$BRANCH\",\"parameters\":\{\"GITHUB_RUN_URL\":\"$GITHUB_RUN_URL\"\}\} > result_post.txt
          # display result for debugging
          cat result_post.txt
          # if there is no "id" in result_post, this mean that there is an error
          if [ $(cat result_post.txt | grep '"id"' | wc -l) == 1 ]
          then
            exit 0
          else 
            exit 1
          fi

  upload_coverage_data:
    runs-on: ubuntu-latest
    steps:
    # get coverage only for 1 job 
    - name: Get data
      uses: actions/download-artifact@v4
      with:
        pattern: cov-results-3.13-os-macos-latest  #CHECK: need to be updated when new version are available
    # check the size of the file for not pushing empty file
    - name: Check file size
      id: check_size
      run: |
          FILE_SIZE=$(stat -c%s "cov-results-3.13-os-macos-latest/cov-3.13-os-macos-latest.xml")
          echo "File size is $FILE_SIZE bytes"
          echo "FILE_SIZE=$FILE_SIZE" >> $GITHUB_ENV
    # Upload coverage report for Codecov
    - name: Upload coverage reports to Codecov
      if: ${{ env.FILE_SIZE > 1 }}
      uses: codecov/codecov-action@v5.4.3
      with:
        token: ${{ secrets.CODECOV_TOKEN }}
        verbose: true
        files: cov-results-3.13-os-macos-latest/cov-3.13-os-macos-latest.xml    #CHECK: need to be updated when new version are available<|MERGE_RESOLUTION|>--- conflicted
+++ resolved
@@ -13,11 +13,7 @@
     permissions:
       pull-requests: write
     env:
-<<<<<<< HEAD
       TOKEN_CIRCLECI: ${{ secrets.CIRCLE_CI_WRITE }}
-=======
-      TOKEN_CIRCLECI: 
->>>>>>> 5983379b
     steps:
       # get reports from previous job 
       - name: Get HTML reports
