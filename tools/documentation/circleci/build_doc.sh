#!/usr/bin/env bash

# display all the command and associet argument when they are executed
set -x
# exit immediately if a command exits with a non-zero status.
set -e

# activate the environment for the creation of the documentation
# see the file setup_virtual_environment
source .venv/bin/activate

# Decide what kind of documentation build to run, and run it.
#
# If the last commit message has a "[doc skip]" marker, do not build
# the doc. On the contrary if a "[doc build]" marker is found, build the doc
# instead of relying on the subsequent rules.
#
# We always build the documentation for jobs that are not related to a specific
# PR (e.g. a merge to master or a maintenance branch).
#
# If this is a PR, do a full build if there are some files in this PR that are
# under the "doc/" or "examples/" folders, otherwise perform a quick build.
#
# If the inspection of the current commit fails for any reason, the default
# behavior is to quick build the documentation.

# check that the workflow is done on a Pull Request
if [ $(echo $CIRCLE_BRANCH | cut -d'/' -f 1) == 'pull' ]
then CI_PULL_REQUEST="PR"
fi

get_build_type() {
    # Full build if it is not in a PR
    if [ -z "$CI_PULL_REQUEST" ]
    then
        echo BUILD: not a pull request
        return
    fi
    # get the hash of the last commit of the PR
    if [ -z "$CIRCLE_SHA1" ]
    then
        echo SKIP: undefined CIRCLE_SHA1
        return
    fi
    # get the log of commit and detect marker: [doc skip], [doc quick], [doc changed]
    commit_msg=$(git log --format=%B -n 1 $CIRCLE_SHA1)
    if [ -z "$commit_msg" ]
    then
        echo QUICK BUILD: failed to inspect commit $CIRCLE_SHA1
        return
    fi
    if [[ "$commit_msg" =~ \[doc\ skip\] ]]
    then
        echo SKIP: [doc skip] marker found
        return
    fi
    if [[ "$commit_msg" =~ \[doc\ quick\] ]]
    then
        echo QUICK: [doc quick] marker found
        return
    fi
    if [[ "$commit_msg" =~ \[doc\ change\] ]]
    then
        # get the example difference between main and the actual commit
        git_range="origin/main...$CIRCLE_SHA1"
        git fetch origin main >&2 || (echo QUICK BUILD: failed to get changed filenames for $git_range; return)
        filenames=$(git diff --name-only $git_range)
        # case where there is no modified file
        if [ -z "$filenames" ]
        then
            echo QUICK BUILD: no changed filenames for $git_range
            return
        fi
        # get the examples which have been modified
        changed_examples=$(echo "$filenames" | grep -e ^examples/)
        if [[ -n "$changed_examples" ]]
        then
            echo BUILD: detected examples/ filename modified in $git_range: $changed_examples
            pattern=$(echo "$changed_examples" | paste -sd '|')
            # pattern for examples to run is the last line of output
            echo "$pattern"
            return
        fi
        # case where there is no modified example 
        echo QUICK BUILD: no examples/ filename modified in $git_range:
        echo "$filenames"
        return
    fi
    echo BUILD: build all the example by default
}

build_type=$(get_build_type)
# Skip examples
if [[ "$build_type" =~ ^SKIP ]]
then
    exit 0
fi
# generate all the example if it's push on main or on a previous version
if [[ "$CIRCLE_BRANCH" =~ ^main$|^[0-9]+\.[0-9]+\.X$ && -z "$CI_PULL_REQUEST" ]]
then
    make_args="html"
elif [[ "$build_type" =~ ^QUICK ]]
# do not generate examples
then
    make_args="html-noplot"
elif [[ "$build_type" =~ ^'BUILD: detected examples' ]]
# generate only example which has been modified
then
    # pattern for examples to run is the last line of output
    pattern=$(echo "$build_type" | tail -n 1)
    make_args="html EXAMPLES_PATTERN=$pattern"
else
    make_args="html"
fi

# The pipefail is requested to propagate exit code
set -o pipefail && cd docs && make $make_args 2>&1 | tee ~/output_sphinx.txt
cd -

set +o pipefail


affected_doc_paths() {
    # generate a list of the file modified in the PR
    files=$(git diff --name-only origin/main...$CIRCLE_SHA1)
    # list of the modified documentation files
    echo "$files" | grep ^docs/src/.*\.rst | sed 's/^docs\/src\/\(.*\)\.rst$/\1.html/'
    # list of the modified examples 
<<<<<<< HEAD
    echo "$files" | grep ^examples/.*.py | sed 's/^\(.*\)\.py$/auto_\1.html/'
=======
    echo "$files" | grep ^examples/.*.py | sed 's/^\(.*\)\.py$/generated\/gallery\/\1.html/'
>>>>>>> e5152e6a
    # list of the modified source file
    project_files=$(echo "$files" | grep 'src/hidimstat/')
    if [ -n "$project_files" ]
    then
        grep -hlR -f<(echo "$project_files" | sed 's/src\/hidimstat\//hidimstat\./') docs/_build/html/generated | cut -d/ -f4- 
    fi
}

# generate a html page which list the modified files
if [ -n "$CI_PULL_REQUEST" ]
then
    echo "The following documentation files may have been changed by PR #$CI_PULL_REQUEST:"
    affected=$(affected_doc_paths)
    echo "$affected"
    (
    echo '<html><body><ul>'
    echo "$affected" | sed 's|.*|<li><a href="&">&</a></li>|'
    echo '</ul><p>General: <a href="index.html">Home</a> | <a href="api.html">API Reference</a> | <a href="auto_examples/index.html">Examples</a></p></body></html>'
    ) > 'docs/_build/html/_changed.html'
fi<|MERGE_RESOLUTION|>--- conflicted
+++ resolved
@@ -126,11 +126,7 @@
     # list of the modified documentation files
     echo "$files" | grep ^docs/src/.*\.rst | sed 's/^docs\/src\/\(.*\)\.rst$/\1.html/'
     # list of the modified examples 
-<<<<<<< HEAD
-    echo "$files" | grep ^examples/.*.py | sed 's/^\(.*\)\.py$/auto_\1.html/'
-=======
     echo "$files" | grep ^examples/.*.py | sed 's/^\(.*\)\.py$/generated\/gallery\/\1.html/'
->>>>>>> e5152e6a
     # list of the modified source file
     project_files=$(echo "$files" | grep 'src/hidimstat/')
     if [ -n "$project_files" ]
