--- conflicted
+++ resolved
@@ -114,11 +114,7 @@
 fi
 
 # The pipefail is requested to propagate exit code
-<<<<<<< HEAD
-set -o pipefail && cd docs && make $make_args 2>&1 | tee ~/log.txt
-=======
 set -o pipefail && cd docs && make $make_args 2>&1 | tee ~/output_sphinx.txt
->>>>>>> d80bf73b
 cd -
 
 set +o pipefail
