.. ## for plotting and for examples 
    #TODO Need to be updated if it's necessary
.. |MatplotlibMinVersion| replace:: 3.9.0
.. |SeabornMinVersion| replace:: 0.9.0

Quick start for contributing
^^^^^^^^^^^^^^^^^^^^^^^^^^^^
Source code
"""""""""""

You can check out the latest sources with the command:

.. code-block:: sh

   git clone https://github.com/mind-inria/hidimstat.git

Test suite
""""""""""

For testing, we recommend you install the test dependencies with pip:

.. code-block:: sh

   pip install hidimstat[test]
  
This will install ``pytest`` and the following extensions: 
``pytest-cov``, ``pytest-randomly``, ``pytest-xdist``, ``pytest-html``,
``pytest-timeout``, ``pytest-durations``

After this installation, you can launch the test suite:

.. code-block:: sh

   pytest test

Style guide
"""""""""""

The code is formatted `black <https://black.readthedocs.io/en/stable/>`_
and `isort <https://pycqa.github.io/isort/>`_.

To apply the required dependencies and style your code:

.. code-block:: sh

    pip install -e '.[style]'
    isort .
<<<<<<< HEAD
=======
    codespell --toml pyproject.toml
>>>>>>> e5152e6a
    black .

Examples
""""""""

To run the examples, we recommend you install the example dependencies with pip:

.. code-block:: sh

    pip install hidimstat[example]

For running the examples, it's necessary to install Matplotlib >= |MatplotlibMinVersion| and seaborn >=
|SeabornMinVersion|.

| After this installation, you can run any example in the `examples <https://github.com/mind-inria/hidimstat/tree/main/examples>`_ folder.
| Or you can download some of them from the `documentation <https://hidimstat.github.io/dev/generated/gallery/examples/index.html>`_.

Documentation
"""""""""""""

The documentation is built with Sphinx. We recommend you install the documentation dependencies with pip:

.. code-block:: sh

    pip install hidimstat[doc]

After this installation, you can build the documentation from the source using the Makefile in doc_conf:

.. code-block:: sh

    make html

**For more information**, look at the `developer documentation <https://hidimstat.github.io/dev/dev/index.html>`_<|MERGE_RESOLUTION|>--- conflicted
+++ resolved
@@ -45,10 +45,7 @@
 
     pip install -e '.[style]'
     isort .
-<<<<<<< HEAD
-=======
     codespell --toml pyproject.toml
->>>>>>> e5152e6a
     black .
 
 Examples
