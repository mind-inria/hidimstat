--- conflicted
+++ resolved
@@ -461,13 +461,8 @@
     # Equation 1.7 in barber2015controlling or 3.6 of candes2018panning
     test_score = np.abs(coef[:n_features]) - np.abs(coef[n_features:])
 
-<<<<<<< HEAD
-    # Compute the threshold level and selecte the important variables
+    # Compute the threshold level and select the important variables
     ko_thr = _fdr_threshold_on_symmetric_null(test_score, fdr=fdr)
-=======
-    # Compute the threshold level and select the important variables
-    ko_thr = _knockoff_threshold(test_score, fdr=fdr)
->>>>>>> 15c7691c
     selected = np.where(test_score >= ko_thr)[0]
 
     return test_score, ko_thr, selected
