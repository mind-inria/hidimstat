import numpy as np
from sklearn.utils import resample


########################## quantile aggregation method ##########################
def quantile_aggregation(pvals, gamma=0.05, adaptive=False):
    """
    Implements the quantile aggregation method for p-values based on :cite:meinshausen2009p.

    The function aggregates multiple p-values into a single p-value while controlling
    the family-wise error rate. It supports both fixed and adaptive quantile aggregation.

    Parameters
    ----------
    pvals : ndarray of shape (n_sampling*2, n_test)
        Matrix of p-values to aggregate. Each row represents a sampling instance
        and each column a hypothesis test.
    gamma : float, default=0.05
<<<<<<< HEAD
        Quantile level for aggregation. Must be in range (0,1].
=======
        The quantile level (between 0 and 1) used for aggregation.
        For non-adaptive aggregation, a single gamma value is used.
        For adaptive aggregation, this is the starting point for the grid search
        over gamma values.
    n_grid : int, default=20
        Number of grid points to use for adaptive aggregation. Only used if adaptive=True.
>>>>>>> f7c0537f
    adaptive : bool, default=False
        If True, uses adaptive quantile aggregation which optimizes over multiple gamma values.
        If False, uses fixed quantile aggregation with the provided gamma value.

    Returns
    -------
    ndarray of shape (n_test,)
        Vector of aggregated p-values, one for each hypothesis test.

    References
    ----------
    .. footbibliography::

    Notes
    -----
    The aggregated p-values are guaranteed to be valid p-values in [0,1].
    When adaptive=True, gamma is treated as the minimum gamma value to consider.
    """
    # if pvalues are one-dimensional, do nothing
    if pvals.shape[0] == 1:
        return pvals[0]
    if adaptive:
        return adaptive_quantile_aggregation(pvals, gamma)
    else:
        return fixed_quantile_aggregation(pvals, gamma)


def fixed_quantile_aggregation(pvals, gamma=0.5):
    """
    Quantile aggregation function based on :cite:meinshausen2009p

    Parameters
    ----------
    pvals : 2D ndarray (n_sampling*2, n_test)
        p-value

    gamma : float
        Percentile value used for aggregation.

    Returns
    -------
    pvalue aggregate: 1D ndarray (n_tests, )
        Vector of aggregated p-values

    References
    ----------
    .. footbibliography::
    """
    assert gamma > 0 and gamma <= 1, "gamma should be between 0 and 1"
    # equation 2.2 of meinshausen2009p
    converted_score = np.quantile(pvals, q=gamma, axis=0) / gamma
    return np.minimum(1, converted_score)


def adaptive_quantile_aggregation(pvals, gamma_min=0.05):
    """
    Adaptive version of quantile aggregation method based on :cite:meinshausen2009p

    Parameters
    ----------
    pvals : 2D ndarray (n_sampling*2, n_test)
        p-value
    gamma_min : float, default=0.05
        Minimum percentile value for adaptive aggregation

    Returns
    -------
    pvalue aggregate: 1D ndarray (n_tests, )
        Vector of aggregated p-values

    References
    ----------
    .. footbibliography::
    """
    assert gamma_min > 0 and gamma_min <= 1, "gamma min should between 0 and 1"

    n_iter, n_features = pvals.shape

    n_min = int(np.floor(gamma_min * n_iter))
    ordered_pval = np.sort(pvals, axis=0)[n_min:]
    # calculation of the pvalue / quantile (=j/m)
    # see equation 2.2 of `meinshausen2009p`
    P = (
        np.min(ordered_pval / np.arange(n_min, n_iter, 1).reshape(-1, 1), axis=0)
        * n_iter
    )
    # see equation 2.3 of `meinshausen2009p`
    pval_aggregate = np.minimum(1, (1 - np.log(gamma_min)) * P)
    return pval_aggregate


########################## False Discovery Proportion ##########################
def cal_fdp_power(selected, non_zero_index):
    """
    Calculate power and False Discovery Proportion

    Parameters
    ----------
    selected: list index (in R format) of selected non-null variables
    non_zero_index: true index of non-null variables

    Returns
    -------
    fdp: False Discoveries Proportion
    power: percentage of correctly selected variables over total number of
        non-null variables

    """
    # selected is the index list in R and will be different from index of
    # python by 1 unit

    if selected.size == 0:
        return 0.0, 0.0

    n_positives = len(non_zero_index)

    true_positive = np.intersect1d(selected, non_zero_index)
    false_positive = np.setdiff1d(selected, true_positive)

    fdp = len(false_positive) / max(1, len(selected))
    power = min(len(true_positive), n_positives) / n_positives

    return fdp, power


def fdr_threshold(pvals, fdr=0.1, method="bhq", reshaping_function=None):
    """
    False Discovery Rate thresholding method

    Parameters
    ----------
    pvals : 1D ndarray
        set of p-values
    fdr : float, default=0.1
        False Discovery Rate
    method : str, default='bhq'
        Method to control FDR.
        Available methods are:
        * 'bhq': Standard Benjamini-Hochberg :footcite:`benjamini1995controlling,bhy_2001`
        * 'bhy': Benjamini-Hochberg-Yekutieli :footcite:p:`bhy_2001`
        * 'ebh': e-Benjamini-Hochberg :footcite:`wang2022false`
    reshaping_function : function, default=None
        Reshaping function for Benjamini-Hochberg-Yekutieli method

    Returns
    -------
    threshold : float
        Threshold value

    References
    ----------
    .. footbibliography::
    """
    if method == "bhq":
        threshold = _bhq_threshold(pvals, fdr=fdr)
    elif method == "bhy":
        threshold = _bhy_threshold(
            pvals, fdr=fdr, reshaping_function=reshaping_function
        )
    elif method == "ebh":
        threshold = _ebh_threshold(pvals, fdr=fdr)
    else:
        raise ValueError("{} is not support FDR control method".format(method))
    return threshold


def _bhq_threshold(pvals, fdr=0.1):
    """
    Standard Benjamini-Hochberg :footcite:`benjamini1995controlling,bhy_2001`
    for controlling False discovery rate

    Parameters
    ----------
    pvals : 1D ndarray
        set of p-values
    fdr : float, default=0.1
        False Discovery Rate

    Returns
    -------
    threshold : float
        Threshold value

    References
    ----------
    .. footbibliography::
    """
    n_features = len(pvals)
    pvals_sorted = np.sort(pvals)
    selected_index = 2 * n_features
    for i in range(n_features - 1, -1, -1):
        if pvals_sorted[i] <= fdr * (i + 1) / n_features:
            selected_index = i
            break
    if selected_index <= n_features:
        threshold = pvals_sorted[selected_index]
    else:
        threshold = -1.0
    return threshold


def _ebh_threshold(evals, fdr=0.1):
    """
    e-BH procedure for FDR control :footcite:`wang2022false`

    Parameters
    ----------
    evals : 1D ndarray
        p-value
    fdr : float, default=0.1
        False Discovery Rate

    Returns
    -------
    threshold : float
        Threshold value

    References
    ----------
    .. footbibliography::
    """
    n_features = len(evals)
    evals_sorted = -np.sort(-evals)  # sort in descending order
    selected_index = 2 * n_features
    for i in range(n_features - 1, -1, -1):
        if evals_sorted[i] >= n_features / (fdr * (i + 1)):
            selected_index = i
            break
    if selected_index <= n_features:
        threshold = evals_sorted[selected_index]
    else:
        threshold = np.inf
    return threshold


def _bhy_threshold(pvals, reshaping_function=None, fdr=0.1):
    """
    Benjamini-Hochberg-Yekutieli :footcite:p:`bhy_2001` procedure for
    controlling FDR, with input shape function :footcite:p:`ramdas2017online`.

    Parameters
    ----------
    pvals : 1D ndarray
        set of p-values
    reshaping_function : function, default=None
        Reshaping function for Benjamini-Hochberg-Yekutieli method
    fdr : float, default=0.1
        False Discovery Rate

    Returns
    -------
    threshold : float
        Threshold value

    References
    ----------
    .. footbibliography::
    """
    n_features = len(pvals)
    pvals_sorted = np.sort(pvals)
    selected_index = 2 * n_features
    # Default value for reshaping function -- defined in
    # Benjamini & Yekutieli (2001)
    if reshaping_function is None:
        temp = np.arange(n_features)
        sum_inverse = np.sum(1 / (temp + 1))
        threshold = _bhq_threshold(pvals, fdr / sum_inverse)
    else:
        for i in range(n_features - 1, -1, -1):
            if pvals_sorted[i] <= fdr * reshaping_function(i + 1) / n_features:
                selected_index = i
                break
        if selected_index <= n_features:
            threshold = pvals_sorted[selected_index]
        else:
            threshold = -1.0
    return threshold


########################## alpha Max Calculation ##########################
def _alpha_max(X, y, use_noise_estimate=False, fill_diagonal=False, axis=None):
    """
    Calculate alpha_max, which is the smallest value of the regularization parameter
    in the LASSO regression that yields non-zero coefficients.

    Parameters
    ----------
    X : array-like of shape (n_samples, n_features)
        Training data
    y : array-like of shape (n_samples,) or (n_samples, n_features)
        Target values
    use_noise_estimate : bool, default=True
        Whether to use noise estimation in the calculation

    Returns
    -------
    float
        The maximum alpha value

    Notes
    -----
    For LASSO regression, any alpha value larger than alpha_max will result in
    all zero coefficients. This provides an upper bound for the regularization path.
    """
    n_samples, _ = X.shape

    Xt_y = np.dot(X.T, y)
    if fill_diagonal:
        np.fill_diagonal(Xt_y, 0)

    alpha_max = np.max(Xt_y, axis=axis) / n_samples

    if use_noise_estimate:
        # estimate the noise level
        norm_y = np.linalg.norm(y, ord=2)
        sigma_star = norm_y / np.sqrt(n_samples)
        # rectified by the noise
        alpha_max = np.abs(alpha_max) / sigma_star

    return alpha_max


########################## function for using Sklearn ##########################
def _check_vim_predict_method(method):
    """
    Validates that the method is a valid scikit-learn prediction method for variable importance measures.

    Parameters
    ----------
    method : str
        The scikit-learn prediction method to validate.

    Returns
    -------
    str
        The validated method if valid.

    Raises
    ------
    ValueError
        If the method is not one of the standard scikit-learn prediction methods:
        'predict', 'predict_proba', 'decision_function', or 'transform'.
    """
    if method in ["predict", "predict_proba", "decision_function", "transform"]:
        return method
    else:
        raise ValueError(
            "The method {} is not a valid method for variable importance measure prediction".format(
                method
            )
        )


################# function for boostraping data ################################


def _subsampling(n_samples, train_size, groups=None, seed=0):
    """
    Random subsampling for statistical inference.

    Parameters
    ----------
    n_samples : int
        Total number of samples in the dataset.
    train_size : float
        Fraction of samples to include in the training set (between 0 and 1).
    groups : ndarray, shape (n_samples,), optional (default=None)
        Group labels for samples.
        If not None, a subset of groups is selected.
    seed : int, optional (default=0)
        Random seed for reproducibility.

    Returns
    -------
    train_index : ndarray
        Indices of selected samples for training.
    """
    index_row = np.arange(n_samples) if groups is None else np.unique(groups)
    train_index = resample(
        index_row,
        n_samples=int(len(index_row) * train_size),
        replace=False,
        random_state=seed,
    )
    if groups is not None:
        train_index = np.arange(n_samples)[np.isin(groups, train_index)]
    return train_index<|MERGE_RESOLUTION|>--- conflicted
+++ resolved
@@ -16,16 +16,7 @@
         Matrix of p-values to aggregate. Each row represents a sampling instance
         and each column a hypothesis test.
     gamma : float, default=0.05
-<<<<<<< HEAD
         Quantile level for aggregation. Must be in range (0,1].
-=======
-        The quantile level (between 0 and 1) used for aggregation.
-        For non-adaptive aggregation, a single gamma value is used.
-        For adaptive aggregation, this is the starting point for the grid search
-        over gamma values.
-    n_grid : int, default=20
-        Number of grid points to use for adaptive aggregation. Only used if adaptive=True.
->>>>>>> f7c0537f
     adaptive : bool, default=False
         If True, uses adaptive quantile aggregation which optimizes over multiple gamma values.
         If False, uses fixed quantile aggregation with the provided gamma value.
