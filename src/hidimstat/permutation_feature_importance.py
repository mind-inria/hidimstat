import numpy as np
from sklearn.metrics import root_mean_squared_error
from sklearn.model_selection import KFold
from sklearn.utils import check_random_state

from hidimstat.base_perturbation import BasePerturbation
from hidimstat._utils.docstring import _aggregate_docstring


class PFI(BasePerturbation):
    """
    Permutation Feature Importance algorithm

    This as presented in :footcite:t:`breimanRandomForests2001`.
    For each variable/group of variables, the importance is computed as
    the difference between the loss of the initial model and the loss of
    the model with the variable/group permuted.
    The method was also used in :footcite:t:`mi2021permutation`

    Parameters
    ----------
    estimator : sklearn compatible estimator, optionals
        The estimator to use for the prediction.
    method : str, default="predict"
        The method to use for the prediction. This determines the predictions passed
        to the loss function. Supported methods are "predict", "predict_proba",
        "decision_function", "transform".
    loss : callable, default=root_mean_squared_error
        The loss function to use when comparing the perturbed model to the full
        model.
    n_permutations : int, default=50
        The number of permutations to perform. For each variable/group of variables,
        the mean of the losses over the `n_permutations` is computed.
    random_state : int, default=None
        The random state to use for sampling.
    n_jobs : int, default=1
        The number of jobs to run in parallel. Parallelization is done over the
        variables or groups of variables.

    References
    ----------
    .. footbibliography::
    """

    def __init__(
        self,
        estimator,
        method: str = "predict",
        loss: callable = root_mean_squared_error,
        n_permutations: int = 50,
        random_state: int = None,
        n_jobs: int = 1,
    ):
<<<<<<< HEAD
=======
        """
        Permutation Feature Importance algorithm as presented in
        :footcite:t:`breimanRandomForests2001`. For each variable/group of variables,
        the importance is computed as the difference between the loss of the initial
        model and the loss of the model with the variable/group permuted.
        The method was also used in :footcite:t:`mi2021permutation`

        Parameters
        ----------
        estimator : sklearn compatible estimator, optionals
            The estimator to use for the prediction.
        loss : callable, default=root_mean_squared_error
            The loss function to use when comparing the perturbed model to the full
            model.
        method : str, default="predict"
            The method to use for the prediction. This determines the predictions passed
            to the loss function. Supported methods are "predict", "predict_proba" or
            "decision_function".
        n_jobs : int, default=1
            The number of jobs to run in parallel. Parallelization is done over the
            variables or groups of variables.
        n_permutations : int, default=50
            The number of permutations to perform. For each variable/group of variables,
            the mean of the losses over the `n_permutations` is computed.
        random_state : int, default=None
            The random state to use for sampling.
>>>>>>> 01d12f99

        super().__init__(
            estimator=estimator,
            method=method,
            loss=loss,
            n_permutations=n_permutations,
            n_jobs=n_jobs,
        )
        self.random_state = random_state

    def _permutation(self, X, group_id):
        """Create the permuted data for the j-th group of covariates"""
        self.random_state = check_random_state(self.random_state)
        X_perm_j = np.array(
            [
                self.random_state.permutation(X[:, self._groups_ids[group_id]].copy())
                for _ in range(self.n_permutations)
            ]
        )
        return X_perm_j


def pfi(
    estimator,
    X,
    y,
    cv=KFold(n_splits=5, shuffle=True, random_state=0),
    groups: dict = None,
    method: str = "predict",
    loss: callable = root_mean_squared_error,
    n_permutations: int = 50,
    k_best=None,
    percentile=None,
    threshold=None,
    threshold_pvalue=None,
    random_state: int = None,
    n_jobs: int = 1,
):
    methods = PFI(
        estimator=estimator,
        method=method,
        loss=loss,
        n_permutations=n_permutations,
        random_state=random_state,
        n_jobs=n_jobs,
    )
    methods.fit_importance(
        X,
        y,
        cv=cv,
        groups=groups,
    )
    selection = methods.selection(
        k_best=k_best,
        percentile=percentile,
        threshold=threshold,
        threshold_pvalue=threshold_pvalue,
    )
    return selection, methods.importances_, methods.pvalues_


# use the docstring of the class for the function
pfi.__doc__ = _aggregate_docstring(
    [
        PFI.__doc__,
        PFI.__init__.__doc__,
        PFI.fit_importance.__doc__,
        PFI.selection.__doc__,
    ],
    """
    Returns
    -------
    selection : ndarray of shape (n_features,)
        Boolean array indicating selected features (True = selected)
    importances : ndarray of shape (n_features,)
        Feature importance scores/test statistics.
    pvalues : ndarray of shape (n_features,)
         P-values for importance scores.
    """,
)<|MERGE_RESOLUTION|>--- conflicted
+++ resolved
@@ -23,8 +23,8 @@
         The estimator to use for the prediction.
     method : str, default="predict"
         The method to use for the prediction. This determines the predictions passed
-        to the loss function. Supported methods are "predict", "predict_proba",
-        "decision_function", "transform".
+        to the loss function. Supported methods are "predict", "predict_proba" or
+        "decision_function".
     loss : callable, default=root_mean_squared_error
         The loss function to use when comparing the perturbed model to the full
         model.
@@ -51,35 +51,6 @@
         random_state: int = None,
         n_jobs: int = 1,
     ):
-<<<<<<< HEAD
-=======
-        """
-        Permutation Feature Importance algorithm as presented in
-        :footcite:t:`breimanRandomForests2001`. For each variable/group of variables,
-        the importance is computed as the difference between the loss of the initial
-        model and the loss of the model with the variable/group permuted.
-        The method was also used in :footcite:t:`mi2021permutation`
-
-        Parameters
-        ----------
-        estimator : sklearn compatible estimator, optionals
-            The estimator to use for the prediction.
-        loss : callable, default=root_mean_squared_error
-            The loss function to use when comparing the perturbed model to the full
-            model.
-        method : str, default="predict"
-            The method to use for the prediction. This determines the predictions passed
-            to the loss function. Supported methods are "predict", "predict_proba" or
-            "decision_function".
-        n_jobs : int, default=1
-            The number of jobs to run in parallel. Parallelization is done over the
-            variables or groups of variables.
-        n_permutations : int, default=50
-            The number of permutations to perform. For each variable/group of variables,
-            the mean of the losses over the `n_permutations` is computed.
-        random_state : int, default=None
-            The random state to use for sampling.
->>>>>>> 01d12f99
 
         super().__init__(
             estimator=estimator,
