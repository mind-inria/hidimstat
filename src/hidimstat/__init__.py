--- conflicted
+++ resolved
@@ -1,28 +1,15 @@
-<<<<<<< HEAD
-from .conditional_feature_importance import CFI
-from .desparsified_lasso import DesparsifiedLasso, desparsified_lasso_analysis
-from .distilled_conditional_randomization_test import D0CRT, d0crt_analysis
-=======
-from .conditional_feature_importance import CFI, cfi_analysis
-from .desparsified_lasso import DesparsifiedLasso, desparsified_lasso, reid
-from .distilled_conditional_randomization_test import D0CRT, d0crt
->>>>>>> acb8e20a
+from .conditional_feature_importance import CFI, cfi_importance
+from .desparsified_lasso import DesparsifiedLasso, desparsified_lasso_importance
+from .distilled_conditional_randomization_test import D0CRT, d0crt_importance
 from .ensemble_clustered_inference import (
     clustered_inference,
     clustered_inference_pvalue,
     ensemble_clustered_inference,
     ensemble_clustered_inference_pvalue,
 )
-<<<<<<< HEAD
-from .knockoffs import ModelXKnockoff, model_x_knockoff_analysis
-from .leave_one_covariate_out import LOCO
-from .permutation_feature_importance import PFI
-=======
-from .knockoffs import ModelXKnockoff
-from .leave_one_covariate_out import LOCO, loco_analysis
-from .permutation_feature_importance import PFI, pfi_analysis
-from .statistical_tools.aggregation import quantile_aggregation
->>>>>>> acb8e20a
+from .knockoffs import ModelXKnockoff, model_x_knockoff_importance
+from .leave_one_covariate_out import LOCO, loco_importance
+from .permutation_feature_importance import PFI, pfi_importance
 
 try:
     from ._version import __version__
@@ -31,26 +18,20 @@
 
 __all__ = [
     "CFI",
+    "cfi_importance",
     "clustered_inference",
     "clustered_inference_pvalue",
-    "desparsified_lasso_analysis",
+    "desparsified_lasso_importance",
     "DesparsifiedLasso",
-    "d0crt_analysis",
+    "desparsified_lasso_importance",
     "D0CRT",
+    "d0crt_importance",
     "ensemble_clustered_inference",
     "ensemble_clustered_inference_pvalue",
-<<<<<<< HEAD
     "LOCO",
+    "loco_importance",
     "ModelXKnockoff",
-    "model_x_knockoff_analysis",
-=======
-    "reid",
-    "ModelXKnockoff",
-    "CFI",
-    "cfi_analysis",
-    "LOCO",
-    "loco_analysis",
->>>>>>> acb8e20a
+    "model_x_knockoff_importance",
     "PFI",
-    "pfi_analysis",
+    "pfi_importance",
 ]