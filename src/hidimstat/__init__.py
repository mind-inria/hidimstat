--- conflicted
+++ resolved
@@ -1,21 +1,7 @@
-<<<<<<< HEAD
-from .base_variable_importance import BaseVariableImportance
-from .base_perturbation import BasePerturbation
-from .ensemble_clustered_inference import EnsembleClusteredInference
-from .desparsified_lasso import desparsified_lasso, DesparsifiedLasso
-from .distilled_conditional_randomization_test import d0crt, D0CRT
-from .conditional_feature_importance import CFI
-=======
 from .conditional_feature_importance import CFI
 from .desparsified_lasso import DesparsifiedLasso, desparsified_lasso, reid
 from .distilled_conditional_randomization_test import D0CRT, d0crt
-from .ensemble_clustered_inference import (
-    clustered_inference,
-    clustered_inference_pvalue,
-    ensemble_clustered_inference,
-    ensemble_clustered_inference_pvalue,
-)
->>>>>>> 7f04ebd9
+from .ensemble_clustered_inference import EnsembleClusteredInference
 from .knockoffs import (
     model_x_knockoff,
     model_x_knockoff_bootstrap_e_value,
@@ -33,22 +19,11 @@
 
 __all__ = [
     "quantile_aggregation",
-<<<<<<< HEAD
-    "EnsembleClusteredInference",
-    "d0crt",
-    "D0CRT",
-    "desparsified_lasso",
-    "DesparsifiedLasso",
-=======
-    "clustered_inference",
-    "clustered_inference_pvalue",
     "desparsified_lasso",
     "DesparsifiedLasso",
     "d0crt",
     "D0CRT",
-    "ensemble_clustered_inference",
-    "ensemble_clustered_inference_pvalue",
->>>>>>> 7f04ebd9
+    "EnsembleClusteredInference",
     "reid",
     "model_x_knockoff",
     "model_x_knockoff_pvalue",
