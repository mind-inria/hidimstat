--- conflicted
+++ resolved
@@ -1,23 +1,14 @@
 from .conditional_feature_importance import CFI
 from .desparsified_lasso import DesparsifiedLasso, desparsified_lasso, reid
 from .distilled_conditional_randomization_test import D0CRT, d0crt
-<<<<<<< HEAD
-from .ensemble_clustered_inference import EnsembleClusteredInference
-from .knockoffs import (
-    model_x_knockoff,
-    model_x_knockoff_bootstrap_e_value,
-    model_x_knockoff_bootstrap_quantile,
-    model_x_knockoff_pvalue,
-)
-=======
 from .ensemble_clustered_inference import (
+    EnsembleClusteredInference,
     clustered_inference,
     clustered_inference_pvalue,
     ensemble_clustered_inference,
     ensemble_clustered_inference_pvalue,
 )
 from .knockoffs import ModelXKnockoff
->>>>>>> 1f97f5b8
 from .leave_one_covariate_out import LOCO
 from .permutation_feature_importance import PFI
 from .statistical_tools.aggregation import quantile_aggregation
@@ -29,21 +20,15 @@
 
 __all__ = [
     "quantile_aggregation",
-<<<<<<< HEAD
-=======
     "clustered_inference",
     "clustered_inference_pvalue",
->>>>>>> 1f97f5b8
     "desparsified_lasso",
     "DesparsifiedLasso",
     "d0crt",
     "D0CRT",
-<<<<<<< HEAD
     "EnsembleClusteredInference",
-=======
     "ensemble_clustered_inference",
     "ensemble_clustered_inference_pvalue",
->>>>>>> 1f97f5b8
     "reid",
     "ModelXKnockoff",
     "CFI",
