--- conflicted
+++ resolved
@@ -11,18 +11,8 @@
     ensemble_clustered_inference,
     ensemble_clustered_inference_pvalue,
 )
-<<<<<<< HEAD
-from .knockoffs import (
-    model_x_knockoff,
-    model_x_knockoff_bootstrap_e_value,
-    model_x_knockoff_bootstrap_quantile,
-    model_x_knockoff_pvalue,
-)
-from .leave_one_covariate_out import LOCO, loco
-=======
 from .knockoffs import ModelXKnockoff
 from .leave_one_covariate_out import LOCO
->>>>>>> f1cf2956
 from .noise_std import reid
 from .permutation_feature_importance import PFI, pfi
 from .statistical_tools.aggregation import quantile_aggregation
