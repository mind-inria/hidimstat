<<<<<<< HEAD
from .base_variable_importance import (
    BaseVariableImportance,
    GroupVariableImportanceMixin,
)
from .base_perturbation import BasePerturbation
=======
>>>>>>> d159dca2
from .ensemble_clustered_inference import (
    clustered_inference,
    clustered_inference_pvalue,
)
from .ensemble_clustered_inference import (
    ensemble_clustered_inference,
    ensemble_clustered_inference_pvalue,
)
from .desparsified_lasso import (
    desparsified_lasso,
    desparsified_lasso_pvalue,
    desparsified_group_lasso_pvalue,
)
from .distilled_conditional_randomization_test import d0crt, D0CRT
from .conditional_feature_importance import CFI
from .knockoffs import (
    model_x_knockoff,
    model_x_knockoff_pvalue,
    model_x_knockoff_bootstrap_quantile,
    model_x_knockoff_bootstrap_e_value,
)
from .leave_one_covariate_out import LOCO
from .noise_std import reid
from .permutation_feature_importance import PFI

from .statistical_tools.aggregation import quantile_aggregation

try:
    from ._version import __version__
except ImportError:
    __version__ = "0.0.0+unknown"

__all__ = [
    "quantile_aggregation",
    "clustered_inference",
    "clustered_inference_pvalue",
    "ensemble_clustered_inference",
    "ensemble_clustered_inference_pvalue",
    "d0crt",
    "D0CRT",
    "desparsified_lasso",
    "desparsified_lasso_pvalue",
    "desparsified_group_lasso_pvalue",
    "reid",
    "model_x_knockoff",
    "model_x_knockoff_pvalue",
    "model_x_knockoff_bootstrap_quantile",
    "model_x_knockoff_bootstrap_e_value",
    "CFI",
    "LOCO",
    "PFI",
]<|MERGE_RESOLUTION|>--- conflicted
+++ resolved
@@ -1,11 +1,3 @@
-<<<<<<< HEAD
-from .base_variable_importance import (
-    BaseVariableImportance,
-    GroupVariableImportanceMixin,
-)
-from .base_perturbation import BasePerturbation
-=======
->>>>>>> d159dca2
 from .ensemble_clustered_inference import (
     clustered_inference,
     clustered_inference_pvalue,
