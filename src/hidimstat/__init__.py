from .base_perturbation import BasePerturbation
from .ensemble_clustered_inference import (
    clustered_inference,
    clustered_inference_pvalue,
)
from .ensemble_clustered_inference import (
    ensemble_clustered_inference,
    ensemble_clustered_inference_pvalue,
)
from .desparsified_lasso import (
    desparsified_lasso,
    desparsified_lasso_pvalue,
    desparsified_group_lasso_pvalue,
)
from .conditional_permutation_importance import CPI
<<<<<<< HEAD
from .ensemble_clustered_inference import ensemble_clustered_inference
=======
from .empirical_thresholding import empirical_thresholding
>>>>>>> f55fdc00
from .knockoffs import (
    model_x_knockoff,
    model_x_knockoff_pvalue,
    model_x_knockoff_bootstrap_quantile,
    model_x_knockoff_bootstrap_e_value,
)
from .leave_one_covariate_out import LOCO
from .noise_std import reid
from .permutation_feature_importance import PFI
from .statistical_tools.aggregation import quantile_aggregation
from .dcrt import dcrt_zero, dcrt_pvalue

try:
    from ._version import __version__
except ImportError:
    __version__ = "0.0.0+unknown"

__all__ = [
    "quantile_aggregation",
    "clustered_inference",
    "clustered_inference_pvalue",
    "ensemble_clustered_inference",
    "ensemble_clustered_inference_pvalue",
    "dcrt_zero",
    "dcrt_pvalue",
    "desparsified_lasso",
    "desparsified_lasso_pvalue",
    "desparsified_group_lasso_pvalue",
    "reid",
    "model_x_knockoff",
    "model_x_knockoff_pvalue",
    "model_x_knockoff_bootstrap_quantile",
    "model_x_knockoff_bootstrap_e_value",
<<<<<<< HEAD
    "multivariate_1D_simulation",
    "reid",
    "zscore_from_pval",
=======
    "permutation_test",
    "permutation_test_pval",
    "empirical_thresholding",
>>>>>>> f55fdc00
    "CPI",
    "LOCO",
    "PFI",
]<|MERGE_RESOLUTION|>--- conflicted
+++ resolved
@@ -13,11 +13,6 @@
     desparsified_group_lasso_pvalue,
 )
 from .conditional_permutation_importance import CPI
-<<<<<<< HEAD
-from .ensemble_clustered_inference import ensemble_clustered_inference
-=======
-from .empirical_thresholding import empirical_thresholding
->>>>>>> f55fdc00
 from .knockoffs import (
     model_x_knockoff,
     model_x_knockoff_pvalue,
@@ -51,15 +46,6 @@
     "model_x_knockoff_pvalue",
     "model_x_knockoff_bootstrap_quantile",
     "model_x_knockoff_bootstrap_e_value",
-<<<<<<< HEAD
-    "multivariate_1D_simulation",
-    "reid",
-    "zscore_from_pval",
-=======
-    "permutation_test",
-    "permutation_test_pval",
-    "empirical_thresholding",
->>>>>>> f55fdc00
     "CPI",
     "LOCO",
     "PFI",
