from .base_perturbation import BasePerturbation
from .ensemble_clustered_inference import (
    clustered_inference,
    clustered_inference_pvalue,
)
from .ensemble_clustered_inference import (
    ensemble_clustered_inference,
    ensemble_clustered_inference_pvalue,
)
from .desparsified_lasso import (
    desparsified_lasso,
    desparsified_lasso_pvalue,
    desparsified_group_lasso_pvalue,
)
from .conditional_permutation_importance import CPI
from .knockoffs import (
    model_x_knockoff,
    model_x_knockoff_pvalue,
    model_x_knockoff_bootstrap_quantile,
    model_x_knockoff_bootstrap_e_value,
)
from .leave_one_covariate_out import LOCO
from .noise_std import reid
from .permutation_feature_importance import PFI
from .statistical_tools.aggregation import quantile_aggregation
from .dcrt import dcrt_zero, dcrt_pvalue

try:
    from ._version import __version__
except ImportError:
    __version__ = "0.0.0+unknown"

__all__ = [
    "quantile_aggregation",
    "clustered_inference",
    "clustered_inference_pvalue",
    "ensemble_clustered_inference",
    "ensemble_clustered_inference_pvalue",
    "dcrt_zero",
    "dcrt_pvalue",
    "desparsified_lasso",
    "desparsified_lasso_pvalue",
    "desparsified_group_lasso_pvalue",
    "reid",
    "model_x_knockoff",
    "model_x_knockoff_pvalue",
    "model_x_knockoff_bootstrap_quantile",
    "model_x_knockoff_bootstrap_e_value",
<<<<<<< HEAD
    "permutation_test",
    "permutation_test_pval",
    "reid",
    "empirical_thresholding",
=======
>>>>>>> 89c1ad10
    "CPI",
    "LOCO",
    "PFI",
]<|MERGE_RESOLUTION|>--- conflicted
+++ resolved
@@ -46,13 +46,6 @@
     "model_x_knockoff_pvalue",
     "model_x_knockoff_bootstrap_quantile",
     "model_x_knockoff_bootstrap_e_value",
-<<<<<<< HEAD
-    "permutation_test",
-    "permutation_test_pval",
-    "reid",
-    "empirical_thresholding",
-=======
->>>>>>> 89c1ad10
     "CPI",
     "LOCO",
     "PFI",
