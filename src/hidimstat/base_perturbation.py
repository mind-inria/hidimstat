import warnings

import numpy as np
from joblib import Parallel, delayed
from sklearn.base import check_is_fitted
from sklearn.metrics import root_mean_squared_error

<<<<<<< HEAD
from hidimstat._utils.utils import _check_vim_predict_method
from hidimstat.base_variable_importance import (
    BaseVariableImportance,
    GroupVariableImportanceMixin,
)
=======
from hidimstat._utils.exception import InternalError
from hidimstat._utils.utils import _check_vim_predict_method
from hidimstat.base_variable_importance import BaseVariableImportance
>>>>>>> 15c7691c


class BasePerturbation(BaseVariableImportance, GroupVariableImportanceMixin):
    def __init__(
        self,
        estimator,
        loss: callable = root_mean_squared_error,
        n_permutations: int = 50,
        method: str = "predict",
        n_jobs: int = 1,
    ):
        """
        Base class for model-agnostic variable importance measures based on
        perturbation.

        Parameters
        ----------
        estimator : sklearn compatible estimator, optional
            The estimator to use for the prediction.
        loss : callable, default=root_mean_squared_error
            The function to compute the loss when comparing the perturbed model
            to the original model.
        n_permutations : int, default=50
            This parameter is relevant only for PFI or CFI.
            Specifies the number of times the variable group (residual for CFI) is
            permuted. For each permutation, the perturbed model's loss is calculated
            and averaged over all permutations.
        method : str, default="predict"
            The method used for making predictions. This determines the predictions
            passed to the loss function. Supported methods are "predict",
            "predict_proba", "decision_function", "transform".
        n_jobs : int, default=1
            The number of parallel jobs to run. Parallelization is done over the
            variables or groups of variables.
        """
        super().__init__()
        check_is_fitted(estimator)
        assert n_permutations > 0, "n_permutations must be positive"
        self.estimator = estimator
        self.loss = loss
        _check_vim_predict_method(method)
        self.method = method
        self.n_jobs = n_jobs
        self.n_permutations = n_permutations
<<<<<<< HEAD
=======
        self.n_groups = None

    def fit(self, X, y=None, groups=None):
        """Base fit method for perturbation-based methods. Identifies the groups.

        Parameters
        ----------
        X: array-like of shape (n_samples, n_features)
            The input samples.
        y: array-like of shape (n_samples,)
            Not used, only present for consistency with the sklearn API.
        groups: dict, optional
            A dictionary where the keys are the group names and the values are the
            list of column names corresponding to each group. If None, the groups are
            identified based on the columns of X.
        """
        if groups is None:
            self.n_groups = X.shape[1]
            self.groups = {j: [j] for j in range(self.n_groups)}
            self._groups_ids = np.array(list(self.groups.values()), dtype=int)
        elif isinstance(groups, dict):
            self.n_groups = len(groups)
            self.groups = groups
            if isinstance(X, pd.DataFrame):
                self._groups_ids = []
                for group_key in self.groups.keys():
                    self._groups_ids.append(
                        [
                            i
                            for i, col in enumerate(X.columns)
                            if col in self.groups[group_key]
                        ]
                    )
            else:
                self._groups_ids = [
                    np.array(ids, dtype=int) for ids in list(self.groups.values())
                ]
        else:
            raise ValueError("groups needs to be a dictionary")
>>>>>>> 15c7691c

    def predict(self, X):
        """
        Compute the predictions after perturbation of the data for each group of
        variables.

        Parameters
        ----------
        X: array-like of shape (n_samples, n_features)
            The input samples.

        Returns
        -------
        out: array-like of shape (n_groups, n_permutations, n_samples)
            The predictions after perturbation of the data for each group of variables.
        """
        self._check_fit(X)
        X_ = np.asarray(X)

        # Parallelize the computation of the importance scores for each group
        out_list = Parallel(n_jobs=self.n_jobs)(
            delayed(self._joblib_predict_one_features_group)(
                X_, features_group_id, features_group_key
            )
            for features_group_id, features_group_key in enumerate(
                self.features_groups.keys()
            )
        )
        return np.stack(out_list, axis=0)

    def importance(self, X, y):
        """
        Compute the importance scores for each group of covariates.

        Parameters
        ----------
        X: array-like of shape (n_samples, n_features)
            The input samples.
        y: array-like of shape (n_samples,)
            The target values.

        Returns
        -------
        out_dict: dict
            A dictionary containing the following keys:
            - 'loss_reference': the loss of the model with the original data.
            - 'loss': a dictionary containing the loss of the perturbed model
            for each group.
            - 'importance': the importance scores for each group.
        """
        self._check_fit(X)

        out_dict = dict()

        y_pred = getattr(self.estimator, self.method)(X)
        loss_reference = self.loss(y, y_pred)
        out_dict["loss_reference"] = loss_reference

        y_pred = self.predict(X)
        out_dict["loss"] = dict()
        for j, y_pred_j in enumerate(y_pred):
            list_loss = []
            for y_pred_perm in y_pred_j:
                list_loss.append(self.loss(y, y_pred_perm))
            out_dict["loss"][j] = np.array(list_loss)

        out_dict["importance"] = np.array(
            [
                np.mean(out_dict["loss"][j]) - loss_reference
                for j in range(self.n_features_groups)
            ]
        )
        return out_dict

    def _joblib_predict_one_features_group(
        self, X, features_group_id, features_group_key
    ):
        """
        Compute the predictions after perturbation of the data for a given
        group of variables. This function is parallelized.

        Parameters
        ----------
        X: array-like of shape (n_samples, n_features)
            The input samples.
        features_group_id: int
            The index of the group of variables.
        features_group_key: str, int
            The key of the group of variables. (parameter use for debugging)
        """
        features_group_ids = self._features_groups_ids[features_group_id]
        non_features_group_ids = np.delete(np.arange(X.shape[1]), features_group_ids)
        # Create an array X_perm_j of shape (n_permutations, n_samples, n_features)
        # where the j-th group of covariates is permuted
        X_perm = np.empty((self.n_permutations, X.shape[0], X.shape[1]))
        X_perm[:, :, non_features_group_ids] = np.delete(X, features_group_ids, axis=1)
        X_perm[:, :, features_group_ids] = self._permutation(
            X, features_group_id=features_group_id
        )
        # Reshape X_perm to allow for batch prediction
        X_perm_batch = X_perm.reshape(-1, X.shape[1])
        y_pred_perm = getattr(self.estimator, self.method)(X_perm_batch)

        # In case of classification, the output is a 2D array. Reshape accordingly
        if y_pred_perm.ndim == 1:
            y_pred_perm = y_pred_perm.reshape(self.n_permutations, X.shape[0])
        else:
            y_pred_perm = y_pred_perm.reshape(
                self.n_permutations, X.shape[0], y_pred_perm.shape[1]
            )
        return y_pred_perm

    def _permutation(self, X, features_group_id):
        """Method for creating the permuted data for the j-th group of covariates."""
        raise NotImplementedError<|MERGE_RESOLUTION|>--- conflicted
+++ resolved
@@ -5,17 +5,12 @@
 from sklearn.base import check_is_fitted
 from sklearn.metrics import root_mean_squared_error
 
-<<<<<<< HEAD
+from hidimstat._utils.exception import InternalError
 from hidimstat._utils.utils import _check_vim_predict_method
 from hidimstat.base_variable_importance import (
     BaseVariableImportance,
     GroupVariableImportanceMixin,
 )
-=======
-from hidimstat._utils.exception import InternalError
-from hidimstat._utils.utils import _check_vim_predict_method
-from hidimstat.base_variable_importance import BaseVariableImportance
->>>>>>> 15c7691c
 
 
 class BasePerturbation(BaseVariableImportance, GroupVariableImportanceMixin):
@@ -60,48 +55,6 @@
         self.method = method
         self.n_jobs = n_jobs
         self.n_permutations = n_permutations
-<<<<<<< HEAD
-=======
-        self.n_groups = None
-
-    def fit(self, X, y=None, groups=None):
-        """Base fit method for perturbation-based methods. Identifies the groups.
-
-        Parameters
-        ----------
-        X: array-like of shape (n_samples, n_features)
-            The input samples.
-        y: array-like of shape (n_samples,)
-            Not used, only present for consistency with the sklearn API.
-        groups: dict, optional
-            A dictionary where the keys are the group names and the values are the
-            list of column names corresponding to each group. If None, the groups are
-            identified based on the columns of X.
-        """
-        if groups is None:
-            self.n_groups = X.shape[1]
-            self.groups = {j: [j] for j in range(self.n_groups)}
-            self._groups_ids = np.array(list(self.groups.values()), dtype=int)
-        elif isinstance(groups, dict):
-            self.n_groups = len(groups)
-            self.groups = groups
-            if isinstance(X, pd.DataFrame):
-                self._groups_ids = []
-                for group_key in self.groups.keys():
-                    self._groups_ids.append(
-                        [
-                            i
-                            for i, col in enumerate(X.columns)
-                            if col in self.groups[group_key]
-                        ]
-                    )
-            else:
-                self._groups_ids = [
-                    np.array(ids, dtype=int) for ids in list(self.groups.values())
-                ]
-        else:
-            raise ValueError("groups needs to be a dictionary")
->>>>>>> 15c7691c
 
     def predict(self, X):
         """
