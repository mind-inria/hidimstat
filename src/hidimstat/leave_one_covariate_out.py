import numpy as np
import pandas as pd
from joblib import Parallel, delayed
from sklearn.base import check_is_fitted, clone
from sklearn.metrics import root_mean_squared_error

from hidimstat.base_perturbation import BasePerturbation


class LOCO(BasePerturbation):
    def __init__(
        self,
        estimator,
        loss: callable = root_mean_squared_error,
        method: str = "predict",
        feature_groups=None,
        n_jobs: int = 1,
    ):
        """
        Leave-One-Covariate-Out (LOCO) as presented in
        :footcite:t:`lei2018distribution` and :footcite:t:`verdinelli2024feature`.
        The model is re-fitted for each feature/group of features. The importance is
        then computed as the difference between the loss of the full model and the loss
        of the model without the feature/group.

        Parameters
        ----------
        estimator : sklearn compatible estimator
            The estimator to use for the prediction.
        loss : callable, default=root_mean_squared_error
            The loss function to use when comparing the perturbed model to the full
            model.
        method : str, default="predict"
            The method to use for the prediction. This determines the predictions passed
            to the loss function. Supported methods are "predict", "predict_proba" or
            "decision_function".
        feature_groups: dict or None,  default=None
            A dictionary where the keys are the group names and the values are the
            list of column names corresponding to each features group. If None,
            the feature_groups are identified based on the columns of X.
        n_jobs : int, default=1
            The number of jobs to run in parallel. Parallelization is done over the
            features or groups of features.

        Notes
        -----
        :footcite:t:`Williamson_General_2023` also presented a LOCO method with an
        additional data splitting strategy.

        References
        ----------
        .. footbibliography::
        """
        super().__init__(
            estimator=estimator,
            loss=loss,
            method=method,
            n_jobs=n_jobs,
            n_permutations=1,
            feature_groups=feature_groups,
            feature_types=None,
        )
        self._list_estimators = []

    def fit(self, X, y):
        """Fit a model after removing each covariate/group of covariates.

        Parameters
        ----------
        X : array-like of shape (n_samples, n_features)
            The training input samples.
        y : array-like of shape (n_samples,)
            The target values.

        Returns
        -------
        self : object
            Returns the instance itself.
        """
        super().fit(X, y)
        # create a list of covariate estimators for each group if not provided
        self._list_estimators = [
            clone(self.estimator) for _ in range(self.n_feature_groups_)
        ]

        # Parallelize the fitting of the covariate estimators
        self._list_estimators = Parallel(n_jobs=self.n_jobs)(
            delayed(self._joblib_fit_one_features_group)(
                estimator, X, y, key_feature_groups
            )
            for key_feature_groups, estimator in zip(
                self.feature_groups.keys(), self._list_estimators
            )
        )
        return self

    def _joblib_fit_one_features_group(self, estimator, X, y, key_feature_groups):
        """Fit the estimator after removing a group of covariates. Used in parallel."""
        if isinstance(X, pd.DataFrame):
            X_minus_j = X.drop(columns=self.feature_groups[key_feature_groups])
        else:
            X_minus_j = np.delete(X, self.feature_groups[key_feature_groups], axis=1)
        estimator.fit(X_minus_j, y)
        return estimator

<<<<<<< HEAD
    def _joblib_predict_one_features_group(
        self, X, feature_group_id, key_feature_groups
    ):
        """Predict the target feature after removing a group of covariates.
=======
    def _joblib_predict_one_group(self, X, group_id, key_groups, random_state=None):
        """Predict the target variable after removing a group of covariates.
>>>>>>> 8776f566
        Used in parallel."""
        X_minus_j = np.delete(X, self._feature_groups_ids[feature_group_id], axis=1)

        y_pred_loco = getattr(self._list_estimators[feature_group_id], self.method)(
            X_minus_j
        )

        return [y_pred_loco]

    def _check_fit(self, X):
        """Check that an estimator has been fitted after removing each group of
        covariates."""
        super()._check_fit(X)
        check_is_fitted(self.estimator)
        if len(self._list_estimators) == 0:
            raise ValueError("The estimators require to be fit before to use them")
        for m in self._list_estimators:
            check_is_fitted(m)<|MERGE_RESOLUTION|>--- conflicted
+++ resolved
@@ -103,15 +103,10 @@
         estimator.fit(X_minus_j, y)
         return estimator
 
-<<<<<<< HEAD
     def _joblib_predict_one_features_group(
-        self, X, feature_group_id, key_feature_groups
+        self, X, feature_group_id, key_feature_groups, random_state=None
     ):
         """Predict the target feature after removing a group of covariates.
-=======
-    def _joblib_predict_one_group(self, X, group_id, key_groups, random_state=None):
-        """Predict the target variable after removing a group of covariates.
->>>>>>> 8776f566
         Used in parallel."""
         X_minus_j = np.delete(X, self._feature_groups_ids[feature_group_id], axis=1)
 
