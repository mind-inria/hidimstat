--- conflicted
+++ resolved
@@ -8,10 +8,6 @@
 from sklearn.preprocessing import StandardScaler
 
 from hidimstat._utils.docstring import _aggregate_docstring
-<<<<<<< HEAD
-from hidimstat._utils.regression import _alpha_max
-=======
->>>>>>> eb6f855a
 from hidimstat._utils.utils import _check_vim_predict_method
 from hidimstat.base_variable_importance import BaseVariableImportance
 
@@ -68,13 +64,10 @@
         regardless of fit_y.
     scaled_statistics : bool, default=False
         Whether to use scaled statistics when computing importance.
-<<<<<<< HEAD
-=======
     random_state : int, default=2022
         Random seed for reproducibility.
     reuse_screening_model: bool, default=True
         Whether to reuse the screening model for y-distillation.
->>>>>>> eb6f855a
 
     Attributes
     ----------
@@ -127,11 +120,6 @@
         joblib_verbose=0,
         fit_y=False,
         scaled_statistics=False,
-<<<<<<< HEAD
-=======
-        random_state=None,
-        reuse_screening_model=True,
->>>>>>> eb6f855a
     ):
         self.estimator = estimator
         _check_vim_predict_method(method)
@@ -147,8 +135,6 @@
         self.joblib_verbose = joblib_verbose
         self.fit_y = fit_y
         self.scaled_statistics = scaled_statistics
-<<<<<<< HEAD
-=======
         self.random_state = random_state
         self.reuse_screening_model = reuse_screening_model
 
@@ -156,7 +142,6 @@
         self.selection_set_ = None
         self.model_x_ = None
         self.model_y_ = None
->>>>>>> eb6f855a
 
     def fit(self, X, y):
         """
@@ -600,27 +585,10 @@
         Input data matrix.
     y : array-like of shape (n_samples,)
         Target values.
-<<<<<<< HEAD
-    n_jobs : int
-        Number of CPUs to use for cross-validation.
-    alpha : float or None
-        Regularization strength. If None and alphas/n_alphas not provided,
-        alpha is set to alpha_max_fraction * alpha_max.
-    alphas : array-like or None
-        List of alphas to use for model fitting. If None and n_alphas > 0,
-        alphas are set automatically.
-    n_alphas : int
-        Number of alphas along the regularization path. Ignored if alphas is provided.
-    alpha_max_fraction : float
-        Fraction of alpha_max to use when alpha, alphas, and n_alphas are not provided.
-    **params : dict
-        Additional parameters for Lasso or LassoCV.
-=======
     lasso_model : sklearn estimator (uniquely Lasso or LassoCV) or None, default=LassoCV(fit_intercept=False)
         Estimator for variable screening (typically LassoCV or Lasso).
     screening_threshold : float
         Percentile threshold for screening (0-100).
->>>>>>> eb6f855a
 
     Returns
     -------
@@ -685,11 +653,6 @@
         joblib_verbose=joblib_verbose,
         fit_y=fit_y,
         scaled_statistics=scaled_statistics,
-<<<<<<< HEAD
-=======
-        random_state=random_state,
-        reuse_screening_model=reuse_screening_model,
->>>>>>> eb6f855a
     )
     methods.fit_importance(X, y, cv=cv)
     selection = methods.selection(
