import warnings

import numpy as np
import pandas as pd
from sklearn.base import BaseEstimator

from hidimstat.statistical_tools.multiple_testing import fdr_threshold


def _selection_multy_criteria(
    values, k_best=None, percentile=None, threshold_max=None, threshold_min=None
):
    """
    Helper function for selecting features based on multiple criteria.

    Parameters
    ----------
    values : array-like of shape (n_features,)
        Values to use for feature selection (e.g., importance scores or p-values)
    k_best : int, default=None
        Selects the top k features based on values.
    percentile : float, default=None
        Selects features based on a specified percentile of values.
    threshold_max : float, default=None
        Selects features with values below the specified maximum threshold.
    threshold_min : float, default=None
        Selects features with values above the specified minimum threshold.

    Returns
    -------
    selections : array-like of shape (n_features,)
        Boolean array indicating the selected features.
    """
    if k_best is not None:
        assert k_best >= 1, "k_best needs to be positive or None"
        if k_best > values.shape[0]:
            warnings.warn(
                f"k={k_best} is greater than n_features={values.shape[0]}. "
                "All the features will be returned."
            )
    if percentile is not None:
        assert (
            0 < percentile < 100
        ), "percentile must be between 0 and 100 (exclusive). Got {}.".format(
            percentile
        )
    if threshold_max is not None and threshold_min is not None:
        assert (
            threshold_max > threshold_min
        ), "threshold_max needs to be higher than threshold_min "

    # base on SelectKBest of Scikit-Learn
    if k_best is not None:
        mask_k_best = np.zeros_like(values, dtype=bool)

        # Request a stable sort. Mergesort takes more memory (~40MB per
        # megafeature on x86-64).
        mask_k_best[np.argsort(values, kind="mergesort")[-k_best:]] = 1
    else:
        mask_k_best = np.ones_like(values, dtype=bool)

    # base on SelectPercentile of Scikit-Learn
    if percentile is not None:
        threshold_percentile = np.percentile(values, 100 - percentile)
        mask_percentile = values > threshold_percentile
        ties = np.where(values == threshold_percentile)[0]
        if len(ties):
            max_feats = int(len(values) * percentile / 100)
            kept_ties = ties[: max_feats - mask_percentile.sum()]
            mask_percentile[kept_ties] = True
    else:
        mask_percentile = np.ones_like(values, dtype=bool)

    if threshold_max is not None:
        mask_threshold_max = values < threshold_max
    else:
        mask_threshold_max = np.ones_like(values, dtype=bool)

    if threshold_min is not None:
        mask_threshold_min = values > threshold_min
    else:
        mask_threshold_min = np.ones_like(values, dtype=bool)

    selections = mask_k_best & mask_percentile & mask_threshold_max & mask_threshold_min
    return selections


class BaseVariableImportance(BaseEstimator):
    """
    Base class for variable importance methods.

    This class provides a foundation for implementing variable importance methods,
    including feature selection based on importance scores and p-values.

    Attributes
    ----------
    importances_ : array-like of shape (n_features,), default=None
        The computed importance scores for each feature.
    pvalues_ : array-like of shape (n_features,), default=None
        The computed p-values for each feature.

    Methods
    -------
    selection(k_best=None, percentile=None, threshold=None, threshold_pvalue=None)
        Selects features based on importance scores and/or p-values using various criteria.

    _check_importance()
        Checks if importance scores and p-values have been computed.
    """

    def __init__(self):
        super().__init__()
        self.importances_ = None
        self.pvalues_ = None

    def _check_importance(self):
        """
        Checks if the importance scores and p-values have been computed.
        """
        if self.importances_ is None:
            raise ValueError(
                "The importances need to be called before calling this method"
            )

    def importance_selection(
        self, k_best=None, percentile=None, threshold_max=None, threshold_min=None
    ):
        """
        Selects features based on variable importance.

        Parameters
        ----------
        k_best : int, default=None
            Selects the top k features based on importance scores.
        percentile : float, default=None
            Selects features based on a specified percentile of importance scores.
        threshold_max : float, default=None
            Selects features with importance scores below the specified maximum threshold.
        threshold_min : float, default=None
            Selects features with importance scores above the specified minimum threshold.

        Returns
        -------
        selection : array-like of shape (n_features,)
            Binary array indicating the selected features.
        """
        self._check_importance()
        return _selection_multy_criteria(
            self.importances_,
            k_best=k_best,
            percentile=percentile,
            threshold_max=threshold_max,
            threshold_min=threshold_min,
        )

    def pvalue_selection(
        self,
        k_best=None,
        percentile=None,
        threshold_max=None,
        threshold_min=None,
        alternative_hypothesis=False,
    ):
        """
        Selects features based on p-values.

        Parameters
        ----------
        k_best : int, default=None
            Selects the k features with lowest p-values.
        percentile : float, default=None
            Selects features based on a specified percentile of p-values.
        threshold_max : float, default=None
            Selects features with p-values below the specified maximum threshold (0 to 1).
        threshold_min : float, default=None
            Selects features with p-values above the specified minimum threshold (0 to 1).
        alternative_hypothesis : bool, default=False
            If True, selects based on 1-pvalues instead of p-values.

        Returns
        -------
        selection : array-like of shape (n_features,)
            Binary array indicating the selected features (True for selected).
        """
        self._check_importance()
        assert (
            self.pvalues_ is not None
        ), "The selection on p-value can't be done because the current method does not compute p-values."
        if threshold_min is not None:
            assert (
                0 < threshold_min and threshold_min < 1
            ), "threshold_min needs to be between 0 and 1"
        if threshold_max is not None:
            assert (
                0 < threshold_max and threshold_max < 1
            ), "threshold_max needs to be between 0 and 1"
        assert alternative_hypothesis is None or isinstance(
            alternative_hypothesis, bool
        ), "alternative_hippothesis can have only three values: True, False and None."
        return _selection_multy_criteria(
            self.pvalues_ if not alternative_hypothesis else 1 - self.pvalues_,
            k_best=k_best,
            percentile=percentile,
            threshold_max=threshold_max,
            threshold_min=threshold_min,
        )

    def fdr_selection(
        self,
        fdr,
        fdr_control="bhq",
        reshaping_function=None,
        alternative_hypothesis=False,
    ):
        """
        Performs feature selection based on False Discovery Rate (FDR) control.

        Parameters
        ----------
        fdr : float
            The target false discovery rate level (between 0 and 1)
        fdr_control: {'bhq', 'bhy'}, default='bhq'
            The FDR control method to use:
            - 'bhq': Benjamini-Hochberg procedure
            - 'bhy': Benjamini-Hochberg-Yekutieli procedure
        reshaping_function: callable or None, default=None
            Optional reshaping function for FDR control methods.
            If None, defaults to sum of reciprocals for 'bhy'.
        alternative_hippothesis: bool or None, default=False
            If False, selects features with small p-values.
            If True, selects features with large p-values (close to 1).
            If None, selects features that have either small or large p-values.

        Returns
        -------
        selected : ndarray of bool
            Boolean mask of selected features.
            True indicates selected features, False indicates non-selected features.

        Raises
        ------
        ValueError
            If `importances_` haven't been computed yet
        AssertionError
            If `pvalues_` are missing or fdr_control is invalid
        """
<<<<<<< HEAD
        self._check_importance()
        assert 0 < fdr and fdr < 1, "FDR needs to be between 0 and 1 excluded"
        assert (
            self.pvalues_ is not None
        ), "FDR-based selection requires p-values to be computed first. The current method does not support p-values."
        assert (
            fdr_control == "bhq" or fdr_control == "bhy"
        ), "only 'bhq' and 'bhy' are supported"
        assert alternative_hypothesis is None or isinstance(
            alternative_hypothesis, bool
        ), "alternative_hippothesis can have only three values: True, False and None."

        # selection on pvalue
        if alternative_hypothesis is None or not alternative_hypothesis:
            threshold_pvalues = fdr_threshold(
                self.pvalues_,
                fdr=fdr,
                method=fdr_control,
                reshaping_function=reshaping_function,
            )
            selected_pvalues = self.pvalues_ <= threshold_pvalues
        else:
            selected_pvalues = np.zeros_like(self.pvalues_, dtype=bool)

        # selection on 1-pvalue
        if alternative_hypothesis is None or alternative_hypothesis:
            threshold_one_minus_pvalues = fdr_threshold(
                1 - self.pvalues_,
                fdr=fdr,
                method=fdr_control,
                reshaping_function=reshaping_function,
            )
            selected_one_minus_pvalues = (
                1 - self.pvalues_
            ) <= threshold_one_minus_pvalues
        else:
            selected_one_minus_pvalues = np.zeros_like(self.pvalues_, dtype=bool)

        selected = selected_pvalues | selected_one_minus_pvalues
        return selected
=======
        if self.importances_ is None:
            raise ValueError(
                "The importances need to be called before calling this method"
            )

    def plot_importance(
        self,
        ax=None,
        ascending=False,
        **seaborn_barplot_kwargs,
    ):
        """
        Plot feature importances as a horizontal bar plot.

        Parameters
        ----------
        ax : matplotlib.axes.Axes or None, (default=None)
            Axes object to draw the plot onto, otherwise uses the current Axes.
        ascending: bool, default=False
            Whether to sort features by ascending importance.
        **seaborn_barplot_kwargs : additional keyword arguments
            Additional arguments passed to seaborn.barplot.
            https://seaborn.pydata.org/generated/seaborn.barplot.html

        Returns
        -------
        ax : matplotlib.axes.Axes
            The Axes object with the plot.
        """
        try:
            import matplotlib.pyplot as plt
            import seaborn as sns
        except ImportError:
            raise Exception("You need to install seaborn for using this functionality")

        self._check_importance()

        if ax is None:
            _, ax = plt.subplots()
        feature_names = list(self.groups.keys())

        if self.importances_.ndim == 2:
            df_plot = {
                "Feature": feature_names * self.importances_.shape[0],
                "Importance": self.importances_.flatten(),
            }
        else:
            df_plot = {
                "Feature": feature_names,
                "Importance": self.importances_,
            }

        df_plot = pd.DataFrame(df_plot)
        # Sort features by decreasing mean importance
        mean_importance = df_plot.groupby("Feature").mean()
        sorted_features = mean_importance.sort_values(
            by="Importance", ascending=ascending
        ).index
        df_plot["Feature"] = pd.Categorical(
            df_plot["Feature"],
            categories=sorted_features,
            ordered=True,
        )
        sns.barplot(
            df_plot, x="Importance", y="Feature", ax=ax, **seaborn_barplot_kwargs
        )
        sns.despine(ax=ax)
        ax.set_ylabel("")
        return ax
>>>>>>> 359de873
<|MERGE_RESOLUTION|>--- conflicted
+++ resolved
@@ -244,7 +244,6 @@
         AssertionError
             If `pvalues_` are missing or fdr_control is invalid
         """
-<<<<<<< HEAD
         self._check_importance()
         assert 0 < fdr and fdr < 1, "FDR needs to be between 0 and 1 excluded"
         assert (
@@ -285,11 +284,6 @@
 
         selected = selected_pvalues | selected_one_minus_pvalues
         return selected
-=======
-        if self.importances_ is None:
-            raise ValueError(
-                "The importances need to be called before calling this method"
-            )
 
     def plot_importance(
         self,
@@ -354,5 +348,4 @@
         )
         sns.despine(ax=ax)
         ax.set_ylabel("")
-        return ax
->>>>>>> 359de873
+        return ax