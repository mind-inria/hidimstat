--- conflicted
+++ resolved
@@ -144,15 +144,7 @@
 
         Parameters
         ----------
-<<<<<<< HEAD
-        ax : matplotlib.axes.Axes, optional (default=None)
-=======
-        importances : array-like of shape (n_features,) or (n_repeats, n_features)
-            Feature importance scores. If 2D, each column represents a different repetition.
-        feature_names : list of str
-            Names of the features.
-        ax : matplotlib.axes.Axes or None, default=None
->>>>>>> 0828c346
+        ax : matplotlib.axes.Axes or None, (default=None)
             Axes object to draw the plot onto, otherwise uses the current Axes.
         ascending: bool, default=False
             Whether to sort features by ascending importance.
