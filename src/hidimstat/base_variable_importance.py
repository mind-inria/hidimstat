import warnings

from sklearn.base import BaseEstimator
import numpy as np

from hidimstat.statistical_tools.multiple_testing import fdr_threshold
from hidimstat.statistical_tools.aggregation import quantile_aggregation


class BaseVariableImportance(BaseEstimator):
    """
    Base class for variable importance methods.

    This class provides a foundation for implementing variable importance methods,
    including feature selection based on importance scores and p-values.

    Attributes
    ----------
    importances_ : array-like of shape (n_features,), default=None
        The computed importance scores for each feature.
    pvalues_ : array-like of shape (n_features,), default=None
        The computed p-values for each feature.
    selections_ : array-like of shape (n_features,), default=None
        Binary mask indicating selected features.

    Methods
    -------
    selection(k_best=None, percentile=None, threshold=None, threshold_pvalue=None)
        Selects features based on importance scores and/or p-values using various criteria.

    _check_importance()
        Checks if importance scores and p-values have been computed.
    """

    def __init__(self):
        super().__init__()
        self.importances_ = None
        self.pvalues_ = None
        self.selections_ = None
        self.test_scores_ = None
        self.threshold_fdr_ = None
        self.aggregated_pval_ = None
        self.aggregated_eval_ = None

    def _check_importance(self):
        """
        Checks if the importance scores and p-values have been computed.
        """
        if self.importances_ is None:
            raise ValueError(
                "The importances need to be called before calling this method"
            )

    def selection(
        self, k_best=None, percentile=None, threshold=None, threshold_pvalue=None
    ):
        """
        Selects features based on variable importance.

        Parameters
        ----------
        k_best : int, default=None
            Selects the top k features based on importance scores.
        percentile : float, default=None
            Selects features based on a specified percentile of importance scores.
        threshold : float, default=None
            Selects features with importance scores above the specified threshold.
        threshold_pvalue : float, default=None
            Selects features with p-values below the specified threshold.

        Returns
        -------
        selection : array-like of shape (n_features,)
            Binary array indicating the selected features.
        """
        self._check_importance()
        if k_best is not None:
            if not isinstance(k_best, str) and k_best > self.importances_.shape[0]:
                warnings.warn(
                    f"k={k_best} is greater than n_features={self.importances_.shape[0]}. "
                    "All the features will be returned."
                )
            if isinstance(k_best, str):
                assert k_best == "all"
            else:
                assert k_best >= 0, "k_best needs to be positive or null"
        if percentile is not None:
            assert (
                0 <= percentile and percentile <= 100
            ), "percentile needs to be between 0 and 100"
        if threshold_pvalue is not None:
            assert (
                self.pvalues_ is not None
            ), "This method doesn't support a threshold on p-values"
            assert (
                0 < threshold_pvalue and threshold_pvalue < 1
            ), "threshold_pvalue needs to be between 0 and 1"

        # base on SelectKBest of Scikit-Learn
        if k_best == "all":
            mask_k_best = np.ones(self.importances_.shape, dtype=bool)
        elif k_best == 0:
            mask_k_best = np.zeros(self.importances_.shape, dtype=bool)
        elif k_best is not None:
            mask_k_best = np.zeros(self.importances_.shape, dtype=bool)

            # Request a stable sort. Mergesort takes more memory (~40MB per
            # megafeature on x86-64).
            mask_k_best[np.argsort(self.importances_, kind="mergesort")[-k_best:]] = 1
        else:
            mask_k_best = np.ones(self.importances_.shape, dtype=bool)

        # base on SelectPercentile of Scikit-Learn
        if percentile == 100:
            mask_percentile = np.ones(len(self.importances_), dtype=bool)
        elif percentile == 0:
            mask_percentile = np.zeros(len(self.importances_), dtype=bool)
        elif percentile is not None:
            threshold_percentile = np.percentile(self.importances_, 100 - percentile)
            mask_percentile = self.importances_ > threshold_percentile
            ties = np.where(self.importances_ == threshold_percentile)[0]
            if len(ties):
                max_feats = int(len(self.importances_) * percentile / 100)
                kept_ties = ties[: max_feats - mask_percentile.sum()]
                mask_percentile[kept_ties] = True
        else:
            mask_percentile = np.ones(self.importances_.shape, dtype=bool)

        if threshold is not None:
            mask_threshold = self.importances_ < threshold
        else:
            mask_threshold = np.ones(self.importances_.shape, dtype=bool)

        # base on SelectFpr of Scikit-Learn
        if threshold_pvalue is not None:
            mask_threshold_pvalue = self.pvalues_ < threshold_pvalue
        else:
            mask_threshold_pvalue = np.ones(self.importances_.shape, dtype=bool)

        self.selections_ = (
            mask_k_best & mask_percentile & mask_threshold & mask_threshold_pvalue
        )

        return self.selections_

    def selection_fdr(
        self,
        fdr,
        fdr_control="bhq",
        evalues=False,
        reshaping_function=None,
        adaptive_aggregation=False,
        gamma=0.5,
    ):
        """
<<<<<<< HEAD
        Checks if the importance scores have been computed.
=======
        Performs feature selection based on False Discovery Rate (FDR) control.

        This method selects features by controlling the FDR using either p-values or e-values
        derived from test scores. It supports different FDR control methods and optional
        adaptive aggregation of the statistical values.

        Parameters
        ----------
        fdr : float, default=None
            The target false discovery rate level (between 0 and 1)
        fdr_control: string, default="bhq"
            The FDR control method to use. Options are:
            - "bhq": Benjamini-Hochberg procedure
            - 'bhy': Benjamini-Hochberg-Yekutieli procedure
            - "ebh": e-BH procedure (only for e-values)
        evalues: boolean, default=False
            If True, uses e-values for selection. If False, uses p-values.
        reshaping_function: callable, default=None
            Reshaping function for BHY method, default uses sum of reciprocals
        adaptive_aggregation: boolean, default=False
            If True, uses adaptive weights for p-value aggregation.
            Only applicable when evalues=False.
        gamma: boolean, default=0.5
            The gamma parameter for quantile aggregation of p-values.
            Only used when evalues=False.

        Returns
        -------
        numpy.ndarray
            Boolean array indicating selected features (True for selected, False for not selected)

        Raises
        ------
        AssertionError
            If test_scores\_ is None or if incompatible combinations of parameters are provided
>>>>>>> 21250b47
        """
        self._check_importance()
        assert (
            self.test_scores_ is not None
        ), "this method doesn't support selection base on FDR"

        if self.test_scores_.shape[0] == 1:
            self.threshold_fdr_ = fdr_threshold(
                self.pvalues_,
                fdr=fdr,
                method=fdr_control,
                reshaping_function=reshaping_function,
            )
            selected = self.test_scores_[0] >= self.threshold_fdr_
        elif not evalues:
            assert fdr_control != "ebh", "for p-value, the fdr control can't be 'ebh'"
            pvalues = np.array(
                [_empirical_pval(test_score) for test_score in self.test_scores_]
            )
            self.aggregated_pval_ = quantile_aggregation(
                pvalues, gamma=gamma, adaptive=adaptive_aggregation
            )
            self.threshold_fdr_ = fdr_threshold(
                self.aggregated_pval_,
                fdr=fdr,
                method=fdr_control,
                reshaping_function=reshaping_function,
            )
            selected = self.aggregated_pval_ <= self.threshold_fdr_
        else:
            assert fdr_control == "ebh", "for e-value, the fdr control need to be 'ebh'"
            evalues = []
            for test_score in self.test_scores_:
                ko_threshold = _estimated_threshold(test_score, fdr=fdr)
                evalues.append(_empirical_eval(test_score, ko_threshold))
            self.aggregated_eval_ = np.mean(evalues, axis=0)
            self.threshold_fdr_ = fdr_threshold(
                self.aggregated_eval_,
                fdr=fdr,
                method=fdr_control,
                reshaping_function=reshaping_function,
            )
            selected = self.aggregated_eval_ >= self.threshold_fdr_
        return selected


def _estimated_threshold(test_score, fdr=0.1):
    """
    Calculate the threshold based on the procedure stated in the knockoff article.
    Original code:
    https://github.com/msesia/knockoff-filter/blob/master/R/knockoff/R/knockoff_filter.R
    Parameters
    ----------
    test_score : 1D ndarray, shape (n_features, )
        Vector of test statistic.
    fdr : float
        Desired controlled FDR (false discovery rate) level.
    Returns
    -------
    threshold : float or np.inf
        Threshold level.
    """
    offset = 1  # Offset equals 1 is the knockoff+ procedure.

    threshold_mesh = np.sort(np.abs(test_score[test_score != 0]))
    np.concatenate(
        [[0], threshold_mesh, [np.inf]]
    )  # if there is no solution, the threshold is inf
    # find the right value of t for getting a good fdr
    # Equation 1.8 of barber2015controlling and 3.10 in Candès 2018
    threshold = 0.0
    for threshold in threshold_mesh:
        false_pos = np.sum(test_score <= -threshold)
        selected = np.sum(test_score >= threshold)
        if (offset + false_pos) / np.maximum(selected, 1) <= fdr:
            break
    return threshold


def _empirical_pval(test_score):
    """
    Compute the empirical p-values from the test based on knockoff+.
    Parameters
    ----------
    test_score : 1D ndarray, shape (n_features, )
        Vector of test statistics.
    Returns
    -------
    pvals : 1D ndarray, shape (n_features, )
        Vector of empirical p-values.
    """
    pvals = []
    n_features = test_score.size

    offset = 1  # Offset equals 1 is the knockoff+ procedure.

    test_score_inv = -test_score
    for i in range(n_features):
        if test_score[i] <= 0:
            pvals.append(1)
        else:
            pvals.append(
                (offset + np.sum(test_score_inv >= test_score[i])) / n_features
            )

    return np.array(pvals)


def _empirical_eval(test_score, ko_threshold):
    """
    Compute the empirical e-values from the test based on knockoff.
    Parameters
    ----------
    test_score : 1D ndarray, shape (n_features, )
        Vector of test statistics.
    ko_threshold : float
        Threshold level.
    Returns
    -------
    evals : 1D ndarray, shape (n_features, )
        Vector of empirical e-values.
    """
    evals = []
    n_features = test_score.size

    offset = 1  # Offset equals 1 is the knockoff+ procedure.

    for i in range(n_features):
        if test_score[i] < ko_threshold:
            evals.append(0)
        else:
            evals.append(n_features / (offset + np.sum(test_score <= -ko_threshold)))

    return np.array(evals)<|MERGE_RESOLUTION|>--- conflicted
+++ resolved
@@ -153,9 +153,6 @@
         gamma=0.5,
     ):
         """
-<<<<<<< HEAD
-        Checks if the importance scores have been computed.
-=======
         Performs feature selection based on False Discovery Rate (FDR) control.
 
         This method selects features by controlling the FDR using either p-values or e-values
@@ -191,7 +188,6 @@
         ------
         AssertionError
             If test_scores\_ is None or if incompatible combinations of parameters are provided
->>>>>>> 21250b47
         """
         self._check_importance()
         assert (
