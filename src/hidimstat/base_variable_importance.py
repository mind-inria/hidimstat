--- conflicted
+++ resolved
@@ -5,8 +5,8 @@
 import pandas as pd
 from sklearn.base import BaseEstimator
 
-<<<<<<< HEAD
 from hidimstat.statistical_tools.multiple_testing import fdr_threshold
+from hidimstat._utils.exception import InternalError
 
 
 def _selection_multi_criteria(
@@ -101,9 +101,6 @@
 
     selection = mask_k_best & mask_percentile & mask_threshold_max & mask_threshold_min
     return selection
-=======
-from hidimstat._utils.exception import InternalError
->>>>>>> ae169333
 
 
 class BaseVariableImportance(BaseEstimator):
