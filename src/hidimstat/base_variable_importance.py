import numbers
import warnings

import numpy as np
import pandas as pd
from sklearn.base import BaseEstimator

from hidimstat._utils.exception import InternalError


class BaseVariableImportance(BaseEstimator):
    """
    Base class for variable importance methods.

    This class provides a foundation for implementing variable importance methods,
    including feature selection based on importance scores and p-values.

    Attributes
    ----------
    importances_ : array-like of shape (n_features,), default=None
        The computed importance scores for each feature.
    pvalues_ : array-like of shape (n_features,), default=None
        The computed p-values for each feature.
    selections_ : array-like of shape (n_features,), default=None
        Binary mask indicating selected features.

    Methods
    -------
    selection(k_best=None, percentile=None, threshold=None, threshold_pvalue=None)
        Selects features based on importance scores and/or p-values using various criteria.

    _check_importance()
        Checks if importance scores and p-values have been computed.
    """

    def __init__(self):
        super().__init__()
        self.importances_ = None
        self.pvalues_ = None
        self.selections_ = None

    def selection(
        self, k_best=None, percentile=None, threshold=None, threshold_pvalue=None
    ):
        """
        Selects features based on variable importance.
        In case several arguments are different from None,
        the returned  selection is the conjunction of all of them.

        Parameters
        ----------
        k_best : int, optional, default=None
            Selects the top k features based on importance scores.
        percentile : float, optional, default=None
            Selects features based on a specified percentile of importance scores.
        threshold : float, optional, default=None
            Selects features with importance scores above the specified threshold.
        threshold_pvalue : float, optional, default=None
            Selects features with p-values below the specified threshold.

        Returns
        -------
        selection : array-like of shape (n_features,)
            Binary array indicating the selected features.
        """
        self._check_importance()
        if k_best is not None:
            if not isinstance(k_best, str) and k_best > self.importances_.shape[1]:
                warnings.warn(
                    f"k={k_best} is greater than n_features={self.importances_.shape[1]}. "
                    "All the features will be returned."
                )
            assert k_best > 0, "k_best needs to be positive and not null"
        if percentile is not None:
            assert (
                0 < percentile and percentile < 100
            ), "percentile needs to be between 0 and 100"
        if threshold_pvalue is not None:
            assert (
                0 < threshold_pvalue and threshold_pvalue < 1
            ), "threshold_pvalue needs to be between 0 and 1"

        # base on SelectKBest of Scikit-Learn
        if k_best == "all":
            mask_k_best = np.ones(self.importances_.shape, dtype=bool)
        elif k_best == 0:
            mask_k_best = np.zeros(self.importances_.shape, dtype=bool)
        elif k_best is not None:
            mask_k_best = np.zeros(self.importances_.shape, dtype=bool)

            # Request a stable sort. Mergesort takes more memory (~40MB per
            # megafeature on x86-64).
            mask_k_best[np.argsort(self.importances_, kind="mergesort")[-k_best:]] = 1
        else:
            mask_k_best = np.ones(self.importances_.shape, dtype=bool)

        # base on SelectPercentile of Scikit-Learn
        if percentile == 100:
            mask_percentile = np.ones(len(self.importances_), dtype=bool)
        elif percentile == 0:
            mask_percentile = np.zeros(len(self.importances_), dtype=bool)
        elif percentile is not None:
            threshold = np.percentile(self.importances_, 100 - percentile)
            mask_percentile = self.importances_ > threshold
            ties = np.where(self.importances_ == threshold)[0]
            if len(ties):
                max_feats = int(len(self.importances_) * percentile / 100)
                kept_ties = ties[: max_feats - mask_percentile.sum()]
                mask_percentile[kept_ties] = True
        else:
            mask_percentile = np.ones(self.importances_.shape, dtype=bool)

        if threshold is not None:
            mask_threshold = self.importances_ < threshold
        else:
            mask_threshold = np.ones(self.importances_.shape, dtype=bool)

        # base on SelectFpr of Scikit-Learn
        if threshold_pvalue is not None:
            mask_threshold_pvalue = self.pvalues_ < threshold_pvalue
        else:
            mask_threshold_pvalue = np.ones(self.importances_.shape, dtype=bool)

        self.selections_ = (
            mask_k_best & mask_percentile & mask_threshold & mask_threshold_pvalue
        )

        return self.selections_

    def _check_importance(self):
        """
        Checks if the importance scores have been computed.
        """
        if self.importances_ is None:
            raise ValueError(
                "The importances need to be called before calling this method"
            )

<<<<<<< HEAD

class GroupVariableImportanceMixin:
    """
    Base class for variable importance methods using feature groups.
    This class extends `BaseVariableImportance` to support variable importance
    methods that operate on groups of features, enabling group-wise selection
    and importance evaluation.

    Parameters
    ----------
    feature_groups: dict or None, default=None
        A dictionary where the keys are the group names and the values are the
        list of column names corresponding to each features group. If None,
        the feature_groups are identified based on the columns of X.
    feature_types: str or list, default="auto"
        The feature type. Supported types include "auto", "continuous", and
        "categorical". If "auto", the type is inferred from the cardinality
        of the unique values passed to the `fit` method.

    Attributes
    ----------
    n_feature_groups_ : int
        The number of feature groups.
    _feature_groups_ids : array-like of shape (n_feature_groups,)
        Lists containing the indices of features from X for each feature group.

    Methods
    -------
    fit(X, y=None, groups=None)
        Identifies and stores feature groups based on input or provided grouping.
    _check_fit(X)
        Checks if the class has been fitted and validates group-feature correspondence.
    """

    def __init__(self, feature_groups=None, feature_types="auto"):
        super().__init__()
        self.feature_groups = feature_groups
        self.feature_types = feature_types
        self.n_feature_groups_ = None
        self._feature_groups_ids = None

    def fit(self, X, y=None):
        """
        Base fit method for perturbation-based methods. Identifies the groups.

        Parameters
        ----------
        X: array-like of shape (n_samples, n_features)
            The input samples.
        y: array-like of shape (n_samples,)
            Not used, only present for consistency with the sklearn API.

        Returns
        -------
        self : object
            Returns the instance itself.
        """
        if self.feature_groups is None:
            self.n_feature_groups_ = X.shape[1]
            self.feature_groups = {j: [j] for j in range(self.n_feature_groups_)}
            self._feature_groups_ids = np.array(
                sorted(list(self.feature_groups.values())), dtype=int
            )
        elif isinstance(self.feature_groups, dict):
            self.n_feature_groups_ = len(self.feature_groups)
            self.feature_groups = self.feature_groups
            if isinstance(X, pd.DataFrame):
                self._feature_groups_ids = []
                for feature_group_key in sorted(self.feature_groups.keys()):
                    self._feature_groups_ids.append(
                        [
                            i
                            for i, col in enumerate(X.columns)
                            if col in self.feature_groups[feature_group_key]
                        ]
                    )
            else:
                self._feature_groups_ids = [
                    np.array(ids, dtype=int)
                    for ids in list(self.feature_groups.values())
                ]
        else:
            raise ValueError("feature_groups needs to be a dictionary")
        if isinstance(self.feature_types, str):
            if self.feature_types in ["auto", "continuous", "categorical"]:
                self.feature_types = [
                    self.feature_types for _ in range(self.n_feature_groups_)
                ]
            else:
                raise ValueError(
                    "feature_types support only the string 'auto', 'continuous', 'categorical'"
                )
        return self

    def _check_fit(self, X):
        """
        Check if the perturbation method has been properly fitted.

        This method verifies that the perturbation method has been fitted by checking
        if required attributes are set and if the number of features matches
        the feature grouped variables.

        Parameters
        ----------
        X : array-like of shape (n_samples, n_features)
            Input data to validate against the fitted model.

        Raises
        ------
        ValueError
            If the method has not been fitted (i.e., if n_feature_groups_,
            or _feature_groups_ids attributes are missing).
        AssertionError
            If the number of features in X does not match the total number
            of features in the grouped variables.
        """
        if self.n_feature_groups_ is None or self._feature_groups_ids is None:
            raise ValueError("The class is not fitted.")
        if isinstance(X, pd.DataFrame):
            names = list(X.columns)
        elif isinstance(X, np.ndarray) and X.dtype.names is not None:
            names = X.dtype.names
            # transform Structured Array in pandas array for a better manipulation
            X = pd.DataFrame(X)
        elif isinstance(X, np.ndarray):
            names = None
        else:
            raise ValueError("X should be a pandas dataframe or a numpy array.")
        number_columns = X.shape[1]
        for index_variables in self.feature_groups.values():
            if isinstance(index_variables[0], numbers.Integral):
                assert np.all(
                    np.array(index_variables, dtype=int) < number_columns
                ), "X does not correspond to the fitting data."
            elif type(index_variables[0]) is str or np.issubdtype(
                type(index_variables[0]), str
            ):
                assert np.all(
                    [name in names for name in index_variables]
                ), f"The array is missing at least one of the following columns {index_variables}."
            else:
                raise InternalError(
                    "A problem with indexing has happened during the fit."
                )
        number_unique_feature_in_groups = np.unique(
            np.concatenate([values for values in self.feature_groups.values()])
        ).shape[0]
        if X.shape[1] != number_unique_feature_in_groups:
            warnings.warn(
                f"The number of features in X: {X.shape[1]} differs from the"
                " number of features for which importance is computed: "
                f"{number_unique_feature_in_groups}"
            )
=======
    def plot_importance(
        self,
        ax=None,
        ascending=False,
        **seaborn_barplot_kwargs,
    ):
        """
        Plot feature importances as a horizontal bar plot.

        Parameters
        ----------
        ax : matplotlib.axes.Axes or None, (default=None)
            Axes object to draw the plot onto, otherwise uses the current Axes.
        ascending: bool, default=False
            Whether to sort features by ascending importance.
        **seaborn_barplot_kwargs : additional keyword arguments
            Additional arguments passed to seaborn.barplot.
            https://seaborn.pydata.org/generated/seaborn.barplot.html

        Returns
        -------
        ax : matplotlib.axes.Axes
            The Axes object with the plot.
        """
        try:
            import matplotlib.pyplot as plt
            import seaborn as sns
        except ImportError:
            raise Exception("You need to install seaborn for using this functionality")

        self._check_importance()

        if ax is None:
            _, ax = plt.subplots()
        feature_names = list(self.groups.keys())

        if self.importances_.ndim == 2:
            df_plot = {
                "Feature": feature_names * self.importances_.shape[0],
                "Importance": self.importances_.flatten(),
            }
        else:
            df_plot = {
                "Feature": feature_names,
                "Importance": self.importances_,
            }

        df_plot = pd.DataFrame(df_plot)
        # Sort features by decreasing mean importance
        mean_importance = df_plot.groupby("Feature").mean()
        sorted_features = mean_importance.sort_values(
            by="Importance", ascending=ascending
        ).index
        df_plot["Feature"] = pd.Categorical(
            df_plot["Feature"],
            categories=sorted_features,
            ordered=True,
        )
        sns.barplot(
            df_plot, x="Importance", y="Feature", ax=ax, **seaborn_barplot_kwargs
        )
        sns.despine(ax=ax)
        ax.set_ylabel("")
        return ax
>>>>>>> e68decb3
<|MERGE_RESOLUTION|>--- conflicted
+++ resolved
@@ -136,7 +136,71 @@
                 "The importances need to be called before calling this method"
             )
 
-<<<<<<< HEAD
+    def plot_importance(
+        self,
+        ax=None,
+        ascending=False,
+        **seaborn_barplot_kwargs,
+    ):
+        """
+        Plot feature importances as a horizontal bar plot.
+
+        Parameters
+        ----------
+        ax : matplotlib.axes.Axes or None, (default=None)
+            Axes object to draw the plot onto, otherwise uses the current Axes.
+        ascending: bool, default=False
+            Whether to sort features by ascending importance.
+        **seaborn_barplot_kwargs : additional keyword arguments
+            Additional arguments passed to seaborn.barplot.
+            https://seaborn.pydata.org/generated/seaborn.barplot.html
+
+        Returns
+        -------
+        ax : matplotlib.axes.Axes
+            The Axes object with the plot.
+        """
+        try:
+            import matplotlib.pyplot as plt
+            import seaborn as sns
+        except ImportError:
+            raise Exception("You need to install seaborn for using this functionality")
+
+        self._check_importance()
+
+        if ax is None:
+            _, ax = plt.subplots()
+        feature_names = list(self.groups.keys())
+
+        if self.importances_.ndim == 2:
+            df_plot = {
+                "Feature": feature_names * self.importances_.shape[0],
+                "Importance": self.importances_.flatten(),
+            }
+        else:
+            df_plot = {
+                "Feature": feature_names,
+                "Importance": self.importances_,
+            }
+
+        df_plot = pd.DataFrame(df_plot)
+        # Sort features by decreasing mean importance
+        mean_importance = df_plot.groupby("Feature").mean()
+        sorted_features = mean_importance.sort_values(
+            by="Importance", ascending=ascending
+        ).index
+        df_plot["Feature"] = pd.Categorical(
+            df_plot["Feature"],
+            categories=sorted_features,
+            ordered=True,
+        )
+        sns.barplot(
+            df_plot, x="Importance", y="Feature", ax=ax, **seaborn_barplot_kwargs
+        )
+        sns.despine(ax=ax)
+        ax.set_ylabel("")
+        return ax
+
 
 class GroupVariableImportanceMixin:
     """
@@ -289,70 +353,4 @@
                 f"The number of features in X: {X.shape[1]} differs from the"
                 " number of features for which importance is computed: "
                 f"{number_unique_feature_in_groups}"
-            )
-=======
-    def plot_importance(
-        self,
-        ax=None,
-        ascending=False,
-        **seaborn_barplot_kwargs,
-    ):
-        """
-        Plot feature importances as a horizontal bar plot.
-
-        Parameters
-        ----------
-        ax : matplotlib.axes.Axes or None, (default=None)
-            Axes object to draw the plot onto, otherwise uses the current Axes.
-        ascending: bool, default=False
-            Whether to sort features by ascending importance.
-        **seaborn_barplot_kwargs : additional keyword arguments
-            Additional arguments passed to seaborn.barplot.
-            https://seaborn.pydata.org/generated/seaborn.barplot.html
-
-        Returns
-        -------
-        ax : matplotlib.axes.Axes
-            The Axes object with the plot.
-        """
-        try:
-            import matplotlib.pyplot as plt
-            import seaborn as sns
-        except ImportError:
-            raise Exception("You need to install seaborn for using this functionality")
-
-        self._check_importance()
-
-        if ax is None:
-            _, ax = plt.subplots()
-        feature_names = list(self.groups.keys())
-
-        if self.importances_.ndim == 2:
-            df_plot = {
-                "Feature": feature_names * self.importances_.shape[0],
-                "Importance": self.importances_.flatten(),
-            }
-        else:
-            df_plot = {
-                "Feature": feature_names,
-                "Importance": self.importances_,
-            }
-
-        df_plot = pd.DataFrame(df_plot)
-        # Sort features by decreasing mean importance
-        mean_importance = df_plot.groupby("Feature").mean()
-        sorted_features = mean_importance.sort_values(
-            by="Importance", ascending=ascending
-        ).index
-        df_plot["Feature"] = pd.Categorical(
-            df_plot["Feature"],
-            categories=sorted_features,
-            ordered=True,
-        )
-        sns.barplot(
-            df_plot, x="Importance", y="Feature", ax=ax, **seaborn_barplot_kwargs
-        )
-        sns.despine(ax=ax)
-        ax.set_ylabel("")
-        return ax
->>>>>>> e68decb3
+            )