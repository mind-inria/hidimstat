import numpy as np
from sklearn.base import BaseEstimator, MultiOutputMixin, check_is_fitted
from sklearn.multioutput import MultiOutputClassifier, MultiOutputRegressor

from hidimstat._utils.utils import check_random_state


def _check_data_type(
    data_type: str, y: np.ndarray, categorical_max_cardinality: int
) -> str:
    """
    Check the data type and return the corresponding type. If `data_type` is "auto",
    the type is inferred from the cardinality and the type of the variable.

    Parameters
    ----------
    data_type : str
        The variable type. Supported types include "auto", "continuous", and
        "categorical".
    y : ndarray
        The group of variables to predict.
    categorical_max_cardinality : int
        The maximum cardinality of a numerical variable to be considered as categorical.

    Returns
    -------
    data_type : str
        The variable type.
    """
    if data_type in ["continuous", "categorical"]:
        return data_type
    elif data_type == "auto":
        if len(np.unique(y)) <= categorical_max_cardinality or (
            y.dtype.type is np.str_
        ):
            return "categorical"
        else:
            return "continuous"
    else:
        raise ValueError(f"type of data '{data_type}' unknown.")


class ConditionalSampler:
    def __init__(
        self,
        model_regression=None,
        model_categorical=None,
        data_type: str = "auto",
        categorical_max_cardinality=10,
    ):
        """
        Class use to sample from the conditional distribution $p(X^j | X^{-j})$.

        Parameters
        ----------
        model_regression : sklearn compatible estimator, optional
            The model to use for continuous data.
        model_categorical : sklearn compatible estimator, optional
            The model to use for categorical data. Binary is considered as a special
            case of categorical data.
        data_type : str, default="auto"
            The variable type. Supported types include "auto", "continuous", and
            "categorical". If "auto", the type is inferred from the cardinality
            of the unique values passed to the `fit` method.
        categorical_max_cardinality : int, default=10
            The maximum cardinality of a variable to be considered as categorical
            when `data_type` is "auto".

        """
        # check the validity of the inputs
        assert model_regression is None or issubclass(
            model_regression.__class__, BaseEstimator
        ), "Regression model invalid"
        assert model_categorical is None or issubclass(
            model_categorical.__class__, BaseEstimator
        ), "Categorial model invalid"
        self.data_type = data_type
        self.model_regression = model_regression
        self.model_categorical = model_categorical
<<<<<<< HEAD
=======
        self.random_state = random_state
>>>>>>> c2760021
        self.categorical_max_cardinality = categorical_max_cardinality

    def fit(self, X: np.ndarray, y: np.ndarray):
        r"""
        Fit the model that estimates $\mathbb{E}[y | X]$.

        Parameters
        ----------
        X : ndarray
            The variables used to predict the group of variables $y$.
        y : ndarray
            The group of variables to predict.
        """
        self.data_type = _check_data_type(
            self.data_type, y, self.categorical_max_cardinality
        )
        self.model = (
            self.model_categorical
            if self.data_type == "categorical"
            else self.model_regression
        )

        # Group of variables
        if (y.ndim > 1) and (y.shape[1] > 1):
            if self.data_type == "categorical":
                self.model = MultiOutputClassifier(self.model)
            elif self.data_type == "continuous" and not issubclass(
                self.model.__class__, MultiOutputMixin
            ):
                self.model = MultiOutputRegressor(self.model)
            self.multioutput_ = True
        else:
            if y.ndim > 1:
                y = y.ravel()
            self.multioutput_ = False
        if self.model is None:
            raise AttributeError(f"No model was provided for {self.data_type} data")
        self.model.fit(X, y)

    def sample(
        self,
        X: np.ndarray,
        y: np.ndarray,
        n_samples: int = 1,
        random_state=None,
    ) -> np.ndarray:
        """
        Sample from the conditional distribution $p(X^j | X^{-j})$.

        Parameters
        ----------
        X : ndarray
            The complementary of the considered set of variables, $X^{-j}$.
        y : ndarray
            The group of variables to sample, $X^j$.
        n_samples : int, optional
            The number of samples to draw.
        random_state : int, default=None
            The random state to use for sampling.

        Returns
        -------
        y_conditional : ndarray
            The samples from the conditional distribution.
        """
        rng = check_random_state(self.random_state)

        check_is_fitted(self.model)
        rng = check_random_state(random_state)

        if self.data_type == "continuous":
            if not hasattr(self.model, "predict"):
                raise AttributeError(
                    "The model must have a `predict` method to be used for \
                        continuous data."
                )
            y_hat = self.model.predict(X).reshape(y.shape)
            residual = y - y_hat
            residual_permuted = np.stack(
                [rng.permutation(residual) for _ in range(n_samples)],
                axis=0,
            )
            return y_hat[np.newaxis, ...] + residual_permuted

        elif self.data_type == "categorical":
            if not hasattr(self.model, "predict_proba"):
                raise AttributeError(
                    "The model must have a `predict_proba` method to be used for \
                        categorical or binary data."
                )
            y_pred_proba = self.model.predict_proba(X)

            # multioutput case (group of variables)
            if not self.multioutput_:
                y_classes = [self.model.classes_]
                y_pred_proba = [y_pred_proba]
            else:
                y_classes = self.model.classes_

            y_pred_cond = []
            for index, classes in enumerate(y_classes):
                y_pred_cond.append(
                    np.stack(
                        [
                            rng.choice(classes, p=p, size=n_samples)
                            for p in y_pred_proba[index]
                        ],
                        axis=1,
                    )
                )
            return np.stack(
                y_pred_cond,
                axis=-1,
            )<|MERGE_RESOLUTION|>--- conflicted
+++ resolved
@@ -77,10 +77,6 @@
         self.data_type = data_type
         self.model_regression = model_regression
         self.model_categorical = model_categorical
-<<<<<<< HEAD
-=======
-        self.random_state = random_state
->>>>>>> c2760021
         self.categorical_max_cardinality = categorical_max_cardinality
 
     def fit(self, X: np.ndarray, y: np.ndarray):
