--- conflicted
+++ resolved
@@ -84,28 +84,17 @@
     ----------
     .. footbibliography::
     """
-<<<<<<< HEAD
-=======
-
->>>>>>> 5117b584
+
     X_ = np.asarray(X)
     n_samples, n_features = X_.shape
     if group:
         n_times = y.shape[1]
-<<<<<<< HEAD
-    
-=======
-
->>>>>>> 5117b584
+
     # check if max_iter is large enough
     if max_iter // n_split <= n_features:
         max_iter = n_features * n_split
         print(f"'max_iter' has been increased to {max_iter}")
-<<<<<<< HEAD
-    
-=======
-
->>>>>>> 5117b584
+
     # use the cross-validation for define the best alpha of Lasso
     cv = KFold(n_splits=n_split, shuffle=True, random_state=seed)
     Refit_CV = MultiTaskLassoCV if group else LassoCV
@@ -118,8 +107,7 @@
         n_jobs=n_jobs,
     )
     clf_cv.fit(X_, y)
-<<<<<<< HEAD
-    
+
     # Estimate the support of the variable importance
     beta_hat = clf_cv.coef_
     residual = clf_cv.predict(X_) - y
@@ -138,27 +126,6 @@
     # estimate the noise standard deviation (eq. 7 in `fan2012variance`)
     sigma_hat_raw = norm(residual, axis=0) / np.sqrt(n_samples - size_support)
 
-=======
-
-    # Estimate the support of the variable importance
-    beta_hat = clf_cv.coef_
-    residual = clf_cv.predict(X_) - y
-
-    # get the number of non-zero coefficients
-    coef_ = (
-        np.sum(np.abs(beta_hat), axis=0)
-        if len(beta_hat.shape) > 1
-        else np.abs(beta_hat)
-    )
-    size_support = np.sum(coef_ > tol * coef_.max())
-
-    # avoid dividing by 0
-    size_support = min(size_support, n_samples - 1)
-
-    # estimate the noise standard deviation (eq. 7 in `fan2012variance`)
-    sigma_hat_raw = norm(residual, axis=0) / np.sqrt(n_samples - size_support)
-
->>>>>>> 5117b584
     if not group:
         return sigma_hat_raw, beta_hat
 
@@ -235,13 +202,6 @@
             corr_hat = toeplitz(rho_ar_full)
 
             # estimation of the variance of an AR process
-<<<<<<< HEAD
-            # from wikipedia it should be:
-            # VAR(X_t)=\frac{\sigma_\epsilon^2}{1-\phi^2}
-            # TODO there is a short difference between the code
-            # and the above formula
-=======
->>>>>>> 5117b584
             sigma_hat[:] = sigma_eps / np.sqrt((1 - np.dot(coef_ar, rho_ar[1:])))
             # estimation of the covariance based on the
             # correlation matrix and sigma
