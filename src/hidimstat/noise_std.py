--- conflicted
+++ resolved
@@ -1,28 +1,19 @@
 import numpy as np
 from numpy.linalg import norm
 from scipy.linalg import solve, toeplitz
-
-from hidimstat._utils.utils import check_random_state
 
 
 def reid(
     beta_hat,
     residual,
     tolerance=1e-4,
-<<<<<<< HEAD
-=======
-    max_iterance=10000,
-    n_splits=5,
-    n_jobs=1,
-    random_state=None,
->>>>>>> 9f7ce5b9
     multioutput=False,
     stationary=True,
     method="median",
     order=1,
 ):
     """
-    Residual sum of squares-based estimators for noise standard deviation
+    Residual sum of squares based estimators for noise standard deviation
     estimation.
 
     This implementation follows the procedure described in
@@ -30,56 +21,31 @@
     The beta_hat should correspond to the coefficient of Lasso with
     cross-validation, and the residual is based on this model.
 
-    For groups, the implementation is based on the procedure
+    For group, the implementation is based on the procedure
     from :footcite:t:`chevalier2020statistical`.
 
     Parameters
     ----------
-<<<<<<< HEAD
     beta_hat : ndarray, shape (n_features,) or (n_times, n_features)
         Estimated sparse coefficient vector from regression.
+
     residual : ndarray, shape (n_samples,) or (n_samples, n_times)
         Residuals from the regression model.
+
     tolerance : float, default=1e-4
         Threshold for considering coefficients as non-zero.
+
     multioutput : bool, default=False
         If True, handles multiple outputs (group case).
+
     stationary : bool, default=True
-=======
-    X : ndarray, shape (n_samples, n_features)
-        Input data matrix.
-
-    y : ndarray, shape (n_samples,)/(n_samples, n_times)
-        Target vector. The time means the presence of groups.
-
-    epsilon : float, optional (default=1e-2)
-        Length of the cross-validation path, where alpha_min / alpha_max = eps.
-        Smaller values create a finer grid.
-
-    tolerance : float, optional (default=1e-4)
-        Tolerance for optimization convergence. The algorithm stops
-        when updates are smaller than tol and dual gap is smaller than tol.
-
-    max_iteration : int, optional (default=10000)
-        Maximum number of iterations for the optimization algorithm.
-
-    n_splits : int, optional (default=5)
-        Number of folds for cross-validation.
-
-    n_jobs : int, optional (default=1)
-        Number of parallel jobs for cross-validation.
-        -1 means using all processors.
-
-    random_state : int, optional (default=None)
-        Random seed for reproducible cross-validation splits.
-
-    stationary : bool, (default=True)
->>>>>>> 9f7ce5b9
         Whether noise has constant magnitude across time steps.
-    method : {'median', 'AR'}, default='median'
-        Method for covariance estimation in multioutput case:
+
+    method : {'median', 'AR'}, (default='simple')
+        Covariance estimation method:
         - 'median': Uses median correlation between consecutive time steps
         - 'AR': Uses Yule-Walker method with specified order
+
     order : int, default=1
         Order of AR model when method='AR'. Must be < n_times.
 
@@ -98,46 +64,11 @@
     ----------
     .. footbibliography::
     """
-<<<<<<< HEAD
     if multioutput:
         n_times = beta_hat.shape[0]
     else:
         n_times = None
     n_samples = residual.shape[0]
-=======
-    rngs = check_random_state(random_state).spawn(2)
-    X_ = np.asarray(X)
-    n_samples, n_features = X_.shape
-    if multioutput:
-        n_times = y.shape[1]
-
-    # check if max_iter is large enough
-    if max_iterance // n_splits <= n_features:
-        max_iterance = n_features * n_splits
-        print(f"'max_iter' has been increased to {max_iterance}")
-
-    # use the cross-validation for define the best alpha of Lasso
-    cv = KFold(
-        n_splits=n_splits,
-        shuffle=True,
-        random_state=np.random.RandomState(rngs[0].bit_generator),
-    )
-    Refit_CV = MultiTaskLassoCV if multioutput else LassoCV
-    clf_cv = Refit_CV(
-        eps=epsilon,
-        fit_intercept=False,
-        cv=cv,
-        tol=tolerance,
-        max_iter=max_iterance,
-        n_jobs=n_jobs,
-        random_state=np.random.RandomState(rngs[1].bit_generator),
-    )
-    clf_cv.fit(X_, y)
-
-    # Estimate the support of the variable importance
-    beta_hat = clf_cv.coef_
-    residual = clf_cv.predict(X_) - y
->>>>>>> 9f7ce5b9
 
     # get the number of non-zero coefficients
     # we consider that the coefficient with a value under
