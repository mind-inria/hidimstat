import numpy as np
from joblib import Parallel, delayed
from numpy.linalg import multi_dot
from scipy import stats
from scipy.linalg import inv
from sklearn.linear_model import Lasso
<<<<<<< HEAD
from hidimstat.noise_std import reid
from hidimstat.stat_tools import pval_from_two_sided_pval_and_sign
from hidimstat.stat_tools import pval_from_cb
=======

from hidimstat.noise_std import reid
from hidimstat.stat_tools import pval_from_two_sided_pval_and_sign
from hidimstat.stat_tools import pval_from_cb
from hidimstat.utils import _alpha_max
>>>>>>> 5117b584


def desparsified_lasso(
    X,
    y,
    dof_ajdustement=False,
    max_iter=5000,
    tol=1e-3,
    alpha_max_fraction=0.01,
    eps=1e-2,
    tol_reid=1e-4,
    n_split=5,
    n_jobs=1,
    seed=0,
    verbose=0,
    group=False,
    cov=None,
    noise_method="AR",
    order=1,
<<<<<<< HEAD
    fit_Y=True,
    stationary=True,
):
    """
    Desparsified Lasso with confidence intervals
=======
    stationary=True,
):
    """
    Desparsified Lasso
>>>>>>> 5117b584

    Algorithm based on Algorithm 1 of d-Lasso and d-MTLasso in
    :cite:`chevalier2020statistical`.

    Parameters
    ----------
    X : ndarray, shape (n_samples, n_features)
        Input data matrix.

    y : ndarray, shape (n_samples,) or (n_samples, n_times)
        Target vector for single response or matrix for multiple
        responses.

    dof_ajdustement : bool, optional (default=False)
<<<<<<< HEAD
        If True, applies degrees of freedom adjustment.
=======
        If True, applies degrees of freedom adjustment from :footcite:t:`bellec2022biasing`.
>>>>>>> 5117b584
        If False, computes original Desparsified Lasso estimator.

    max_iter : int, optional (default=5000)
        Maximum iterations for Nodewise Lasso regressions.

    tol : float, optional (default=1e-3)
        Convergence tolerance for optimization.

    alpha_max_fraction : float, optional (default=0.01)
        Fraction of max alpha used for Lasso regularization.

    eps : float, optional (default=1e-2)
        Small constant used in noise estimation.

    tol_reid : float, optional (default=1e-4)
        Tolerance for Reid estimation.

    n_split : int, optional (default=5)
        Number of splits for cross-validation in Reid procedure.

    n_jobs : int, optional (default=1)
        Number of parallel jobs. Use -1 for all CPUs.

    seed : int, default=0
        Random seed for reproducibility.
<<<<<<< HEAD

    verbose : int, default=0
        Verbosity level for logging.

    group : bool, default=False
        If True, use group Lasso for multiple responses.

    cov : ndarray, shape (n_times, n_times), default=None
        Temporal covariance matrix of the noise.
        If None, it is estimated.

=======

    verbose : int, default=0
        Verbosity level for logging.

    group : bool, default=False
        If True, use group Lasso for multiple responses.

    cov : ndarray, shape (n_times, n_times), default=None
        Temporal covariance matrix of the noise.
        If None, it is estimated.

>>>>>>> 5117b584
    noise_method : {'AR', 'simple'}, default='AR'
        Method to estimate noise covariance:
        - 'simple': Uses median correlation between consecutive
                    timepoints
        - 'AR': Fits autoregressive model of specified order

    order : int, default=1
        Order of AR model when noise_method='AR'. Must be < n_times.

<<<<<<< HEAD
    fit_Y : bool, default=True
        Whether to fit Y in noise estimation.

=======
>>>>>>> 5117b584
    stationary : bool, default=True
        Whether to assume stationary noise in estimation.

    Returns
    -------
    beta_hat : ndarray, shape (n_features,) or (n_features, n_times)
        Desparsified Lasso coefficient estimates.

    sigma_hat/theta_hat : float or ndarray, shape (n_times, n_times)
        Estimated noise level (single response) or precision matrix
        (multiple responses).

    omega_diag : ndarray, shape (n_features,)
        Diagonal elements of the precision matrix.

    Notes
    -----
    The columns of `X` and `y` are always centered, this ensures that
    the intercepts of the Nodewise Lasso problems are all equal to zero
    and the intercept of the noise model is also equal to zero. Since
    the values of the intercepts are not of interest, the centering avoids
    the consideration of unecessary additional parameters.
    Also, you may consider to center and scale `X` beforehand, notably if
    the data contained in `X` has not been prescaled from measurements.

    References
    ----------
    .. footbibliography::
    """

    X_ = np.asarray(X)

    n_samples, n_features = X_.shape
    if group:
        n_times = y.shape[1]
        if cov is not None and cov.shape != (n_times, n_times):
            raise ValueError(
                f'Shape of "cov" should be ({n_times}, {n_times}),'
                + f' the shape of "cov" was ({cov.shape}) instead'
            )

    # centering the data and the target variable
    y_ = y - np.mean(y)
    X_ = X_ - np.mean(X_, axis=0)

    # Lasso regression and noise standard deviation estimation
<<<<<<< HEAD
    # TODO: other estimation of the noise standard deviation?
=======
>>>>>>> 5117b584
    sigma_hat, beta_reid = reid(
        X_,
        y_,
        eps=eps,
        tol=tol_reid,
        max_iter=max_iter,
        n_split=n_split,
        n_jobs=n_jobs,
        seed=seed,
        # for group
        group=group,
        method=noise_method,
        order=order,
<<<<<<< HEAD
        fit_Y=fit_Y,
        stationary=stationary,
    )

    # compute the Gram matrix
    gram = np.dot(X_.T, X_)
    gram_nodiag = np.copy(gram)
    np.fill_diagonal(gram_nodiag, 0)

    # define the alphas for the Nodewise Lasso
    # TODO why don't use the function _alpha_max instead of this?
    list_alpha_max = np.max(np.abs(gram_nodiag), axis=0) / n_samples
=======
        stationary=stationary,
    )

    # define the alphas for the Nodewise Lasso
    list_alpha_max = _alpha_max(X_, X_, fill_diagonal=True, axis=0)
>>>>>>> 5117b584
    alphas = alpha_max_fraction * list_alpha_max

    # Calculating precision matrix (Nodewise Lasso)
    Z, omega_diag = _compute_all_residuals(
        X_,
        alphas,
        np.dot(X_.T, X_),  # Gram matrix
        max_iter=max_iter,
        tol=tol,
        n_jobs=n_jobs,
        verbose=verbose,
    )

    # Computing the degrees of freedom adjustement
    if dof_ajdustement:
        coef_max = np.max(np.abs(beta_reid))
        support = np.sum(np.abs(beta_reid) > 0.01 * coef_max)
        support = min(support, n_samples - 1)
        dof_factor = n_samples / (n_samples - support)
    else:
        dof_factor = 1

    # Computing Desparsified Lasso estimator and confidence intervals
    # Estimating the coefficient vector
    beta_bias = dof_factor * np.dot(y_.T, Z) / np.sum(X_ * Z, axis=0)

    # beta hat
    P = (np.dot(X_.T, Z) / np.sum(X_ * Z, axis=0)).T
    P_nodiag = P - np.diag(np.diag(P))
    Id = np.identity(n_features)
    P_nodiag = dof_factor * P_nodiag + (dof_factor - 1) * Id
    beta_hat = beta_bias.T - P_nodiag.dot(beta_reid.T)
    # confidence intervals
    omega_diag = omega_diag * dof_factor**2

    if not group:
        return beta_hat, sigma_hat, omega_diag
    else:
        cov_hat = sigma_hat
        if cov is not None:
            cov_hat = cov
        theta_hat = n_samples * inv(cov_hat)
        return beta_hat, theta_hat, omega_diag


def desparsified_lasso_pvalue(
    n_samples,
    beta_hat,
    sigma_hat,
    omega_diag,
    confidence=0.95,
    distribution="norm",
    eps=1e-14,
    confidence_interval_only=False,
):
    """
    Calculate confidence intervals and p-values for desparsified lasso estimators.
    This function computes confidence intervals for the desparsified lasso
    estimator beta_hat.
    It can also return p-values derived from these confidence intervals.
    Parameters
    ----------
    n_samples : float
        The number of samples
    beta_hat : ndarray, shape (n_features,)
        The desparsified lasso coefficient estimates.
    sigma_hat : float
        Estimated noise level.
    omega_diag : ndarray, shape (n_features,)
        Diagonal elements of the precision matrix estimate.
    confidence : float, default=0.95
        Confidence level for intervals, must be in [0, 1].
    distribution : str, default="norm"
        Distribution to use for p-value calculation.
        Currently only "norm" supported.
    eps : float, default=1e-14
        Small value to avoid numerical issues in p-value calculation.
    confidence_interval_only : bool, optional (default=False)
        If True, return only confidence intervals.
        If False, also return p-values.
    Returns
    -------
    If confidence_interval_only=True:
        cb_min : ndarray, shape (n_features,)
            Lower bounds of confidence intervals
        cb_max : ndarray, shape (n_features,)
            Upper bounds of confidence intervals
    If confidence_interval_only=False:
        pval : ndarray, shape (n_features,)
            P-values
        pval_corr : ndarray, shape (n_features,)
            Corrected p-values
        one_minus_pval : ndarray, shape (n_features,)
            1 - p-values
        one_minus_pval_corr : ndarray, shape (n_features,)
            1 - corrected p-values
        cb_min : ndarray, shape (n_features,)
            Lower bounds of confidence intervals
        cb_max : ndarray, shape (n_features,)
            Upper bounds of confidence intervals
    """
    # define the quantile for the confidence intervals
    quantile = stats.norm.ppf(1 - (1 - confidence) / 2)
    # TODO:why the double inverse of omega_diag?
    omega_invsqrt_diag = omega_diag ** (-0.5)
    confint_radius = np.abs(
        quantile * sigma_hat / (np.sqrt(n_samples) * omega_invsqrt_diag)
    )
    cb_max = beta_hat + confint_radius
    cb_min = beta_hat - confint_radius

    if confidence_interval_only:
        return cb_min, cb_max

    pval, pval_corr, one_minus_pval, one_minus_pval_corr = pval_from_cb(
        cb_min, cb_max, confidence=confidence, distribution=distribution, eps=eps
    )
    return pval, pval_corr, one_minus_pval, one_minus_pval_corr, cb_min, cb_max


<<<<<<< HEAD
def desparsified_group_lasso_pvalue(beta_hat, theta_hat, omega_diag, test="chi2"):
=======
def desparsified_group_lasso_pvalue(beta_hat, theta_hat, precision_diag, test="chi2"):
>>>>>>> 5117b584
    """
    Compute p-values for the desparsified group Lasso estimator using
    chi-squared or F tests

    Parameters
    ----------
    beta_hat : ndarray, shape (n_features, n_times)
        Estimated parameter matrix from desparsified group Lasso.

    theta_hat : ndarray, shape (n_times, n_times)
        Estimated precision matrix (inverse covariance).

<<<<<<< HEAD
    omega_diag : ndarray, shape (n_features,)
=======
    precision_diag : ndarray, shape (n_features,)
>>>>>>> 5117b584
        Diagonal elements of the precision matrix.

    test : {'chi2', 'F'}, default='chi2'
        Statistical test for computing p-values:
        - 'chi2': Chi-squared test (recommended for large samples)
        - 'F': F-test (better for small samples)

    Returns
    -------
    pval : ndarray, shape (n_features,)
        Raw p-values, numerically accurate for positive effects
        (p-values close to 0).

    pval_corr : ndarray, shape (n_features,)
        P-values corrected for multiple testing using
        Benjamini-Hochberg procedure.

    one_minus_pval : ndarray, shape (n_features,)
        1 - p-values, numerically accurate for negative effects
        (p-values close to 1).

    one_minus_pval_corr : ndarray, shape (n_features,)
        1 - corrected p-values.

    Notes
    -----
    The chi-squared test assumes asymptotic normality while the F-test
    makes no such assumption and is preferable for small sample sizes.
    P-values are computed based on score statistics from the estimated
    coefficients and precision matrix.
    """
    n_features, n_times = beta_hat.shape
<<<<<<< HEAD
    n_samples = omega_diag.shape[0]

    # Compute the two-sided p-values
    if test == "chi2":
        chi2_scores = np.diag(multi_dot([beta_hat, theta_hat, beta_hat.T])) / omega_diag
        two_sided_pval = np.minimum(2 * stats.chi2.sf(chi2_scores, df=n_times), 1.0)
    elif test == "F":
        f_scores = (
            np.diag(multi_dot([beta_hat, theta_hat, beta_hat.T])) / omega_diag / n_times
=======
    n_samples = precision_diag.shape[0]

    # Compute the two-sided p-values
    if test == "chi2":
        chi2_scores = (
            np.diag(multi_dot([beta_hat, theta_hat, beta_hat.T])) / precision_diag
        )
        two_sided_pval = np.minimum(2 * stats.chi2.sf(chi2_scores, df=n_times), 1.0)
    elif test == "F":
        f_scores = (
            np.diag(multi_dot([beta_hat, theta_hat, beta_hat.T]))
            / precision_diag
            / n_times
>>>>>>> 5117b584
        )
        two_sided_pval = np.minimum(
            2 * stats.f.sf(f_scores, dfd=n_samples, dfn=n_times), 1.0
        )
    else:
        raise ValueError(f"Unknown test '{test}'")

    # Compute the p-values
    sign_beta = np.sign(np.sum(beta_hat, axis=1))
    pval, pval_corr, one_minus_pval, one_minus_pval_corr = (
        pval_from_two_sided_pval_and_sign(two_sided_pval, sign_beta)
    )

    return pval, pval_corr, one_minus_pval, one_minus_pval_corr


def _compute_all_residuals(
    X, alphas, gram, max_iter=5000, tol=1e-3, n_jobs=1, verbose=0
):
    """
    Nodewise Lasso for computing residuals and precision matrix diagonal.

    For each feature, fits a Lasso regression against all other features
    to estimate the precision matrix and residuals needed for the
    desparsified Lasso estimator.

    Parameters
    ----------
    X : ndarray, shape (n_samples, n_features)
        Input data matrix.

    alphas : ndarray, shape (n_features,)
        Lasso regularization parameters, one per feature.

    gram : ndarray, shape (n_features, n_features)
        Precomputed Gram matrix X.T @ X to speed up computations.

    max_iter : int, optional (default=5000)
        Maximum number of iterations for Lasso optimization.

    tol : float, optional (default=1e-3)
        Convergence tolerance for Lasso optimization.

    n_jobs : int or None, optional (default=1)
        Number of parallel jobs. None means using all processors.

    verbose : int, optional (default=0)
        Controls the verbosity when fitting the models:
        0 = silent
        1 = progress bar
        >1 = more detailed output

    Returns
    -------
    Z : ndarray, shape (n_samples, n_features)
        Matrix of residuals from nodewise regressions.

<<<<<<< HEAD
    omega_diag : ndarray, shape (n_features,)
=======
    precision_diag : ndarray, shape (n_features,)
>>>>>>> 5117b584
        Diagonal entries of the precision matrix estimate.

    Notes
    -----
    This implements the nodewise Lasso procedure from :cite:`chevalier2020statistical`
    for estimating entries of the precision matrix needed in the
    desparsified Lasso. The procedure regresses each feature against
    all others using Lasso to obtain residuals and precision matrix estimates.

    References
    ----------
    .. footbibliography::
    """

    n_samples, n_features = X.shape

    results = Parallel(n_jobs=n_jobs, verbose=verbose)(
        delayed(_compute_residuals)(
            X=X,
<<<<<<< HEAD
            column_index=i,
=======
            id_column=i,
>>>>>>> 5117b584
            alpha=alphas[i],
            gram=gram,
            max_iter=max_iter,
            tol=tol,
        )
        for i in range(n_features)
    )

    # Unpacking the results
    results = np.asarray(results, dtype=object)
    Z = np.stack(results[:, 0], axis=1)
<<<<<<< HEAD
    omega_diag = np.stack(results[:, 1])

    return Z, omega_diag


def _compute_residuals(X, column_index, alpha, gram, max_iter=5000, tol=1e-3):
=======
    precision_diag = np.stack(results[:, 1])

    return Z, precision_diag


def _compute_residuals(X, id_column, alpha, gram, max_iter=5000, tol=1e-3):
>>>>>>> 5117b584
    """
    Compute nodewise Lasso regression for desparsified Lasso estimation

    For feature i, regresses X[:,i] against all other features to
    obtain residuals and precision matrix diagonal entry needed for debiasing.

    Parameters
    ----------
    X : ndarray, shape (n_samples, n_features)
        Centered input data matrix

<<<<<<< HEAD
    column_index : int
=======
    id_column : int
>>>>>>> 5117b584
        Index i of feature to regress

    alpha : float
        Lasso regularization parameter

    gram : ndarray, shape (n_features, n_features)
        Precomputed X.T @ X matrix

    max_iter : int, default=5000
        Maximum Lasso iterations

    tol : float, default=1e-3
        Optimization tolerance

    Returns
    -------
    z : ndarray, shape (n_samples,)
        Residuals from regression

    omega_diag_i : float
        Diagonal entry i of precision matrix estimate,
        computed as n * ||z||^2 / <x_i, z>^2

    Notes
    -----
    Uses sklearn's Lasso with precomputed Gram matrix for efficiency.
    """

    n_samples, n_features = X.shape
<<<<<<< HEAD
    i = column_index

    # Removing the column to regress against the others
    X_new = np.delete(X, i, axis=1)
    y_new = np.copy(X[:, i])

    # Method used for computing the residuals of the Nodewise Lasso.
    # here we use the Lasso method
    gram_ = np.delete(np.delete(gram, i, axis=0), i, axis=1)
    clf = Lasso(alpha=alpha, precompute=gram_, max_iter=max_iter, tol=tol)

    # Fitting the Lasso model and computing the residuals
    clf.fit(X_new, y_new)
    z = y_new - clf.predict(X_new)

    # Computing the diagonal of the covariance matrix
    omega_diag_i = n_samples * np.sum(z**2) / np.dot(y_new, z) ** 2
=======

    # Removing the column to regress against the others
    X_minus_i = np.delete(X, id_column, axis=1)
    X_i = np.copy(X[:, id_column])

    # Method used for computing the residuals of the Nodewise Lasso.
    # here we use the Lasso method
    gram_ = np.delete(np.delete(gram, id_column, axis=0), id_column, axis=1)
    clf = Lasso(alpha=alpha, precompute=gram_, max_iter=max_iter, tol=tol)

    # Fitting the Lasso model and computing the residuals
    clf.fit(X_minus_i, X_i)
    z = X_i - clf.predict(X_minus_i)

    # Computing the diagonal of the covariance matrix,
    # which is used as an estimation of the noise covariance.
    omega_diag_i = n_samples * np.sum(z**2) / np.dot(X_i, z) ** 2
>>>>>>> 5117b584

    return z, omega_diag_i<|MERGE_RESOLUTION|>--- conflicted
+++ resolved
@@ -4,17 +4,11 @@
 from scipy import stats
 from scipy.linalg import inv
 from sklearn.linear_model import Lasso
-<<<<<<< HEAD
-from hidimstat.noise_std import reid
-from hidimstat.stat_tools import pval_from_two_sided_pval_and_sign
-from hidimstat.stat_tools import pval_from_cb
-=======
 
 from hidimstat.noise_std import reid
 from hidimstat.stat_tools import pval_from_two_sided_pval_and_sign
 from hidimstat.stat_tools import pval_from_cb
 from hidimstat.utils import _alpha_max
->>>>>>> 5117b584
 
 
 def desparsified_lasso(
@@ -34,18 +28,10 @@
     cov=None,
     noise_method="AR",
     order=1,
-<<<<<<< HEAD
-    fit_Y=True,
     stationary=True,
 ):
     """
-    Desparsified Lasso with confidence intervals
-=======
-    stationary=True,
-):
-    """
     Desparsified Lasso
->>>>>>> 5117b584
 
     Algorithm based on Algorithm 1 of d-Lasso and d-MTLasso in
     :cite:`chevalier2020statistical`.
@@ -60,11 +46,7 @@
         responses.
 
     dof_ajdustement : bool, optional (default=False)
-<<<<<<< HEAD
-        If True, applies degrees of freedom adjustment.
-=======
         If True, applies degrees of freedom adjustment from :footcite:t:`bellec2022biasing`.
->>>>>>> 5117b584
         If False, computes original Desparsified Lasso estimator.
 
     max_iter : int, optional (default=5000)
@@ -90,7 +72,6 @@
 
     seed : int, default=0
         Random seed for reproducibility.
-<<<<<<< HEAD
 
     verbose : int, default=0
         Verbosity level for logging.
@@ -102,19 +83,6 @@
         Temporal covariance matrix of the noise.
         If None, it is estimated.
 
-=======
-
-    verbose : int, default=0
-        Verbosity level for logging.
-
-    group : bool, default=False
-        If True, use group Lasso for multiple responses.
-
-    cov : ndarray, shape (n_times, n_times), default=None
-        Temporal covariance matrix of the noise.
-        If None, it is estimated.
-
->>>>>>> 5117b584
     noise_method : {'AR', 'simple'}, default='AR'
         Method to estimate noise covariance:
         - 'simple': Uses median correlation between consecutive
@@ -124,12 +92,6 @@
     order : int, default=1
         Order of AR model when noise_method='AR'. Must be < n_times.
 
-<<<<<<< HEAD
-    fit_Y : bool, default=True
-        Whether to fit Y in noise estimation.
-
-=======
->>>>>>> 5117b584
     stationary : bool, default=True
         Whether to assume stationary noise in estimation.
 
@@ -176,10 +138,6 @@
     X_ = X_ - np.mean(X_, axis=0)
 
     # Lasso regression and noise standard deviation estimation
-<<<<<<< HEAD
-    # TODO: other estimation of the noise standard deviation?
-=======
->>>>>>> 5117b584
     sigma_hat, beta_reid = reid(
         X_,
         y_,
@@ -193,26 +151,11 @@
         group=group,
         method=noise_method,
         order=order,
-<<<<<<< HEAD
-        fit_Y=fit_Y,
-        stationary=stationary,
-    )
-
-    # compute the Gram matrix
-    gram = np.dot(X_.T, X_)
-    gram_nodiag = np.copy(gram)
-    np.fill_diagonal(gram_nodiag, 0)
-
-    # define the alphas for the Nodewise Lasso
-    # TODO why don't use the function _alpha_max instead of this?
-    list_alpha_max = np.max(np.abs(gram_nodiag), axis=0) / n_samples
-=======
         stationary=stationary,
     )
 
     # define the alphas for the Nodewise Lasso
     list_alpha_max = _alpha_max(X_, X_, fill_diagonal=True, axis=0)
->>>>>>> 5117b584
     alphas = alpha_max_fraction * list_alpha_max
 
     # Calculating precision matrix (Nodewise Lasso)
@@ -333,11 +276,7 @@
     return pval, pval_corr, one_minus_pval, one_minus_pval_corr, cb_min, cb_max
 
 
-<<<<<<< HEAD
-def desparsified_group_lasso_pvalue(beta_hat, theta_hat, omega_diag, test="chi2"):
-=======
 def desparsified_group_lasso_pvalue(beta_hat, theta_hat, precision_diag, test="chi2"):
->>>>>>> 5117b584
     """
     Compute p-values for the desparsified group Lasso estimator using
     chi-squared or F tests
@@ -350,11 +289,7 @@
     theta_hat : ndarray, shape (n_times, n_times)
         Estimated precision matrix (inverse covariance).
 
-<<<<<<< HEAD
-    omega_diag : ndarray, shape (n_features,)
-=======
     precision_diag : ndarray, shape (n_features,)
->>>>>>> 5117b584
         Diagonal elements of the precision matrix.
 
     test : {'chi2', 'F'}, default='chi2'
@@ -387,17 +322,6 @@
     coefficients and precision matrix.
     """
     n_features, n_times = beta_hat.shape
-<<<<<<< HEAD
-    n_samples = omega_diag.shape[0]
-
-    # Compute the two-sided p-values
-    if test == "chi2":
-        chi2_scores = np.diag(multi_dot([beta_hat, theta_hat, beta_hat.T])) / omega_diag
-        two_sided_pval = np.minimum(2 * stats.chi2.sf(chi2_scores, df=n_times), 1.0)
-    elif test == "F":
-        f_scores = (
-            np.diag(multi_dot([beta_hat, theta_hat, beta_hat.T])) / omega_diag / n_times
-=======
     n_samples = precision_diag.shape[0]
 
     # Compute the two-sided p-values
@@ -411,7 +335,6 @@
             np.diag(multi_dot([beta_hat, theta_hat, beta_hat.T]))
             / precision_diag
             / n_times
->>>>>>> 5117b584
         )
         two_sided_pval = np.minimum(
             2 * stats.f.sf(f_scores, dfd=n_samples, dfn=n_times), 1.0
@@ -469,11 +392,7 @@
     Z : ndarray, shape (n_samples, n_features)
         Matrix of residuals from nodewise regressions.
 
-<<<<<<< HEAD
-    omega_diag : ndarray, shape (n_features,)
-=======
     precision_diag : ndarray, shape (n_features,)
->>>>>>> 5117b584
         Diagonal entries of the precision matrix estimate.
 
     Notes
@@ -493,11 +412,7 @@
     results = Parallel(n_jobs=n_jobs, verbose=verbose)(
         delayed(_compute_residuals)(
             X=X,
-<<<<<<< HEAD
-            column_index=i,
-=======
             id_column=i,
->>>>>>> 5117b584
             alpha=alphas[i],
             gram=gram,
             max_iter=max_iter,
@@ -509,21 +424,12 @@
     # Unpacking the results
     results = np.asarray(results, dtype=object)
     Z = np.stack(results[:, 0], axis=1)
-<<<<<<< HEAD
-    omega_diag = np.stack(results[:, 1])
-
-    return Z, omega_diag
-
-
-def _compute_residuals(X, column_index, alpha, gram, max_iter=5000, tol=1e-3):
-=======
     precision_diag = np.stack(results[:, 1])
 
     return Z, precision_diag
 
 
 def _compute_residuals(X, id_column, alpha, gram, max_iter=5000, tol=1e-3):
->>>>>>> 5117b584
     """
     Compute nodewise Lasso regression for desparsified Lasso estimation
 
@@ -535,11 +441,7 @@
     X : ndarray, shape (n_samples, n_features)
         Centered input data matrix
 
-<<<<<<< HEAD
-    column_index : int
-=======
     id_column : int
->>>>>>> 5117b584
         Index i of feature to regress
 
     alpha : float
@@ -569,25 +471,6 @@
     """
 
     n_samples, n_features = X.shape
-<<<<<<< HEAD
-    i = column_index
-
-    # Removing the column to regress against the others
-    X_new = np.delete(X, i, axis=1)
-    y_new = np.copy(X[:, i])
-
-    # Method used for computing the residuals of the Nodewise Lasso.
-    # here we use the Lasso method
-    gram_ = np.delete(np.delete(gram, i, axis=0), i, axis=1)
-    clf = Lasso(alpha=alpha, precompute=gram_, max_iter=max_iter, tol=tol)
-
-    # Fitting the Lasso model and computing the residuals
-    clf.fit(X_new, y_new)
-    z = y_new - clf.predict(X_new)
-
-    # Computing the diagonal of the covariance matrix
-    omega_diag_i = n_samples * np.sum(z**2) / np.dot(y_new, z) ** 2
-=======
 
     # Removing the column to regress against the others
     X_minus_i = np.delete(X, id_column, axis=1)
@@ -605,6 +488,5 @@
     # Computing the diagonal of the covariance matrix,
     # which is used as an estimation of the noise covariance.
     omega_diag_i = n_samples * np.sum(z**2) / np.dot(X_i, z) ** 2
->>>>>>> 5117b584
 
     return z, omega_diag_i