import numpy as np
from joblib import Parallel, delayed
from numpy.linalg import multi_dot
from scipy import stats
from scipy.linalg import inv
from sklearn.linear_model import Lasso

<<<<<<< HEAD
from .noise_std import group_reid, reid
from .stat_tools import pval_from_two_sided_pval_and_sign


def _compute_all_residuals(
    X, alphas, gram, max_iter=5000, tol=1e-3, method="lasso", n_jobs=1, verbose=0
):
    """Nodewise Lasso. Compute all the residuals: regressing each column of the
    design matrix against the other columns"""

    n_samples, n_features = X.shape

    results = Parallel(n_jobs=n_jobs, verbose=verbose)(
        delayed(_compute_residuals)(
            X=X,
            column_index=i,
            alpha=alphas[i],
            gram=gram,
            max_iter=max_iter,
            tol=tol,
            method=method,
        )
        for i in range(n_features)
    )

    results = np.asarray(results, dtype=object)
    Z = np.stack(results[:, 0], axis=1)
    omega_diag = np.stack(results[:, 1])

    return Z, omega_diag


def _compute_residuals(
    X, column_index, alpha, gram, max_iter=5000, tol=1e-3, method="lasso"
):
    """Compute the residuals of the regression of a given column of the
    design matrix against the other columns"""

    n_samples, n_features = X.shape
    i = column_index

    X_new = np.delete(X, i, axis=1)
    y = np.copy(X[:, i])

    if method == "lasso":

        gram_ = np.delete(np.delete(gram, i, axis=0), i, axis=1)
        clf = Lasso(alpha=alpha, precompute=gram_, max_iter=max_iter, tol=tol)

    else:

        raise ValueError("The only regression method available is 'lasso'")

    clf.fit(X_new, y)
    z = y - clf.predict(X_new)

    omega_diag_i = n_samples * np.sum(z**2) / np.dot(y, z) ** 2

    return z, omega_diag_i
=======
from hidimstat.noise_std import reid
from hidimstat.stat_tools import pval_from_two_sided_pval_and_sign
from hidimstat.stat_tools import pval_from_cb
>>>>>>> f9f6f0f6


def desparsified_lasso(
    X,
    y,
    dof_ajdustement=False,
    max_iter=5000,
    tol=1e-3,
    alpha_max_fraction=0.01,
    eps=1e-2,
    tol_reid=1e-4,
    n_split=5,
    n_jobs=1,
    seed=0,
    verbose=0,
    group=False,
    cov=None,
    noise_method="AR",
    order=1,
    fit_Y=True,
    stationary=True,
):
    """
    Desparsified Lasso with confidence intervals

    Algorithm based on Algorithm 1 of d-Lasso and d-MTLasso in
    :cite:`chevalier2020statistical`.

    Parameters
    ----------
    X : ndarray, shape (n_samples, n_features)
        Input data matrix.

    y : ndarray, shape (n_samples,) or (n_samples, n_times)
        Target vector for single response or matrix for multiple
        responses.

    dof_ajdustement : bool, optional (default=False)
        If True, applies degrees of freedom adjustment.
        If False, computes original Desparsified Lasso estimator.

    max_iter : int, optional (default=5000)
        Maximum iterations for Nodewise Lasso regressions.

    tol : float, optional (default=1e-3)
        Convergence tolerance for optimization.

    alpha_max_fraction : float, optional (default=0.01)
        Fraction of max alpha used for Lasso regularization.

    eps : float, optional (default=1e-2)
        Small constant used in noise estimation.

    tol_reid : float, optional (default=1e-4)
        Tolerance for Reid estimation.

    n_split : int, optional (default=5)
        Number of splits for cross-validation in Reid procedure.

    n_jobs : int, optional (default=1)
        Number of parallel jobs. Use -1 for all CPUs.

    seed : int, default=0
        Random seed for reproducibility.

    verbose : int, default=0
        Verbosity level for logging.

    group : bool, default=False
        If True, use group Lasso for multiple responses.

    cov : ndarray, shape (n_times, n_times), default=None
        Temporal covariance matrix of the noise.
        If None, it is estimated.

    noise_method : {'AR', 'simple'}, default='AR'
        Method to estimate noise covariance:
        - 'simple': Uses median correlation between consecutive
                    timepoints
        - 'AR': Fits autoregressive model of specified order

    order : int, default=1
        Order of AR model when noise_method='AR'. Must be < n_times.

    fit_Y : bool, default=True
        Whether to fit Y in noise estimation.

    stationary : bool, default=True
        Whether to assume stationary noise in estimation.

    Returns
    -------
    beta_hat : ndarray, shape (n_features,) or (n_features, n_times)
        Desparsified Lasso coefficient estimates.

    sigma_hat/theta_hat : float or ndarray, shape (n_times, n_times)
        Estimated noise level (single response) or precision matrix
        (multiple responses).

    omega_diag : ndarray, shape (n_features,)
        Diagonal elements of the precision matrix.

    Notes
    -----
    The columns of `X` and `y` are always centered, this ensures that
    the intercepts of the Nodewise Lasso problems are all equal to zero
    and the intercept of the noise model is also equal to zero. Since
    the values of the intercepts are not of interest, the centering avoids
    the consideration of unecessary additional parameters.
    Also, you may consider to center and scale `X` beforehand, notably if
    the data contained in `X` has not been prescaled from measurements.

    References
    ----------
    .. footbibliography::
    """

    X_ = np.asarray(X)

    n_samples, n_features = X_.shape
    if group:
        n_times = y.shape[1]
        if cov is not None and cov.shape != (n_times, n_times):
            raise ValueError(
                f'Shape of "cov" should be ({n_times}, {n_times}),'
                + f' the shape of "cov" was ({cov.shape}) instead'
            )

    # centering the data and the target variable
    y_ = y - np.mean(y)
    X_ = X_ - np.mean(X_, axis=0)

    # Lasso regression and noise standard deviation estimation
    # TODO: other estimation of the noise standard deviation?
    sigma_hat, beta_reid = reid(
        X_,
        y_,
        eps=eps,
        tol=tol_reid,
        max_iter=max_iter,
        n_split=n_split,
        n_jobs=n_jobs,
        seed=seed,
        # for group
        group=group,
        method=noise_method,
        order=order,
        fit_Y=fit_Y,
        stationary=stationary,
    )

    # compute the Gram matrix
    gram = np.dot(X_.T, X_)
    gram_nodiag = np.copy(gram)
    np.fill_diagonal(gram_nodiag, 0)

    # define the alphas for the Nodewise Lasso
    # TODO why don't use the function _alpha_max instead of this?
    list_alpha_max = np.max(np.abs(gram_nodiag), axis=0) / n_samples
    alphas = alpha_max_fraction * list_alpha_max

    # Calculating precision matrix (Nodewise Lasso)
    Z, omega_diag = _compute_all_residuals(
        X_,
        alphas,
        gram,
        max_iter=max_iter,
        tol=tol,
        n_jobs=n_jobs,
        verbose=verbose,
    )

    # Computing the degrees of freedom adjustement
    if dof_ajdustement:
        coef_max = np.max(np.abs(beta_reid))
        support = np.sum(np.abs(beta_reid) > 0.01 * coef_max)
        support = min(support, n_samples - 1)
        dof_factor = n_samples / (n_samples - support)
    else:
        dof_factor = 1

    # Computing Desparsified Lasso estimator and confidence intervals
    # Estimating the coefficient vector
    beta_bias = dof_factor * np.dot(y_.T, Z) / np.sum(X_ * Z, axis=0)

    # beta hat
    P = (np.dot(X_.T, Z) / np.sum(X_ * Z, axis=0)).T
    P_nodiag = P - np.diag(np.diag(P))
    Id = np.identity(n_features)
    P_nodiag = dof_factor * P_nodiag + (dof_factor - 1) * Id
    beta_hat = beta_bias.T - P_nodiag.dot(beta_reid.T)
    # confidence intervals
    omega_diag = omega_diag * dof_factor**2

    if not group:
        return beta_hat, sigma_hat, omega_diag
    else:
        cov_hat = sigma_hat
        if cov is not None:
            cov_hat = cov
        theta_hat = n_samples * inv(cov_hat)
        return beta_hat, theta_hat, omega_diag


def desparsified_lasso_pvalue(
    n_samples,
    beta_hat,
    sigma_hat,
    omega_diag,
    confidence=0.95,
    distribution="norm",
    eps=1e-14,
    confidence_interval_only=False,
):
    """
    Calculate confidence intervals and p-values for desparsified lasso estimators.
    This function computes confidence intervals for the desparsified lasso
    estimator beta_hat.
    It can also return p-values derived from these confidence intervals.
    Parameters
    ----------
    n_samples : float
        The number of samples
    beta_hat : ndarray, shape (n_features,)
        The desparsified lasso coefficient estimates.
    sigma_hat : float
        Estimated noise level.
    omega_diag : ndarray, shape (n_features,)
        Diagonal elements of the precision matrix estimate.
    confidence : float, default=0.95
        Confidence level for intervals, must be in [0, 1].
    distribution : str, default="norm"
        Distribution to use for p-value calculation.
        Currently only "norm" supported.
    eps : float, default=1e-14
        Small value to avoid numerical issues in p-value calculation.
    confidence_interval_only : bool, optional (default=False)
        If True, return only confidence intervals.
        If False, also return p-values.
    Returns
    -------
    If confidence_interval_only=True:
        cb_min : ndarray, shape (n_features,)
            Lower bounds of confidence intervals
        cb_max : ndarray, shape (n_features,)
            Upper bounds of confidence intervals
    If confidence_interval_only=False:
        pval : ndarray, shape (n_features,)
            P-values
        pval_corr : ndarray, shape (n_features,)
            Corrected p-values
        one_minus_pval : ndarray, shape (n_features,)
            1 - p-values
        one_minus_pval_corr : ndarray, shape (n_features,)
            1 - corrected p-values
        cb_min : ndarray, shape (n_features,)
            Lower bounds of confidence intervals
        cb_max : ndarray, shape (n_features,)
            Upper bounds of confidence intervals
    """
    # define the quantile for the confidence intervals
    quantile = stats.norm.ppf(1 - (1 - confidence) / 2)
    # TODO:why the double inverse of omega_diag?
    omega_invsqrt_diag = omega_diag ** (-0.5)
    confint_radius = np.abs(
        quantile * sigma_hat / (np.sqrt(n_samples) * omega_invsqrt_diag)
    )
    cb_max = beta_hat + confint_radius
    cb_min = beta_hat - confint_radius

    if confidence_interval_only:
        return cb_min, cb_max

    pval, pval_corr, one_minus_pval, one_minus_pval_corr = pval_from_cb(
        cb_min, cb_max, confidence=confidence, distribution=distribution, eps=eps
    )
    return pval, pval_corr, one_minus_pval, one_minus_pval_corr, cb_min, cb_max


def desparsified_group_lasso_pvalue(beta_hat, theta_hat, omega_diag, test="chi2"):
    """
    Compute p-values for the desparsified group Lasso estimator using
    chi-squared or F tests

    Parameters
    ----------
    beta_hat : ndarray, shape (n_features, n_times)
        Estimated parameter matrix from desparsified group Lasso.

    theta_hat : ndarray, shape (n_times, n_times)
        Estimated precision matrix (inverse covariance).

    omega_diag : ndarray, shape (n_features,)
        Diagonal elements of the precision matrix.

    test : {'chi2', 'F'}, default='chi2'
        Statistical test for computing p-values:
        - 'chi2': Chi-squared test (recommended for large samples)
        - 'F': F-test (better for small samples)

    Returns
    -------
    pval : ndarray, shape (n_features,)
        Raw p-values, numerically accurate for positive effects
        (p-values close to 0).

    pval_corr : ndarray, shape (n_features,)
        P-values corrected for multiple testing using
        Benjamini-Hochberg procedure.

    one_minus_pval : ndarray, shape (n_features,)
        1 - p-values, numerically accurate for negative effects
        (p-values close to 1).

    one_minus_pval_corr : ndarray, shape (n_features,)
        1 - corrected p-values.

    Notes
    -----
    The chi-squared test assumes asymptotic normality while the F-test
    makes no such assumption and is preferable for small sample sizes.
    P-values are computed based on score statistics from the estimated
    coefficients and precision matrix.
    """
    n_features, n_times = beta_hat.shape
    n_samples = omega_diag.shape[0]

    # Compute the two-sided p-values
    if test == "chi2":
        chi2_scores = np.diag(multi_dot([beta_hat, theta_hat, beta_hat.T])) / omega_diag
        two_sided_pval = np.minimum(2 * stats.chi2.sf(chi2_scores, df=n_times), 1.0)
    elif test == "F":
        f_scores = (
            np.diag(multi_dot([beta_hat, theta_hat, beta_hat.T])) / omega_diag / n_times
        )
        two_sided_pval = np.minimum(
            2 * stats.f.sf(f_scores, dfd=n_samples, dfn=n_times), 1.0
        )
    else:
        raise ValueError(f"Unknown test '{test}'")

    # Compute the p-values
    sign_beta = np.sign(np.sum(beta_hat, axis=1))
    pval, pval_corr, one_minus_pval, one_minus_pval_corr = (
        pval_from_two_sided_pval_and_sign(two_sided_pval, sign_beta)
    )

    return pval, pval_corr, one_minus_pval, one_minus_pval_corr


def _compute_all_residuals(
    X, alphas, gram, max_iter=5000, tol=1e-3, n_jobs=1, verbose=0
):
    """
    Nodewise Lasso for computing residuals and precision matrix diagonal.

    For each feature, fits a Lasso regression against all other features
    to estimate the precision matrix and residuals needed for the
    desparsified Lasso estimator.

    Parameters
    ----------
    X : ndarray, shape (n_samples, n_features)
        Input data matrix.

    alphas : ndarray, shape (n_features,)
        Lasso regularization parameters, one per feature.

    gram : ndarray, shape (n_features, n_features)
        Precomputed Gram matrix X.T @ X to speed up computations.

    max_iter : int, optional (default=5000)
        Maximum number of iterations for Lasso optimization.

    tol : float, optional (default=1e-3)
        Convergence tolerance for Lasso optimization.

    n_jobs : int or None, optional (default=1)
        Number of parallel jobs. None means using all processors.

    verbose : int, optional (default=0)
        Controls the verbosity when fitting the models:
        0 = silent
        1 = progress bar
        >1 = more detailed output

    Returns
    -------
    Z : ndarray, shape (n_samples, n_features)
        Matrix of residuals from nodewise regressions.

    omega_diag : ndarray, shape (n_features,)
        Diagonal entries of the precision matrix estimate.

    Notes
    -----
    This implements the nodewise Lasso procedure from :cite:`chevalier2020statistical`
    for estimating entries of the precision matrix needed in the
    desparsified Lasso. The procedure regresses each feature against
    all others using Lasso to obtain residuals and precision matrix estimates.

    References
    ----------
    .. footbibliography::
    """

    n_samples, n_features = X.shape

    results = Parallel(n_jobs=n_jobs, verbose=verbose)(
        delayed(_compute_residuals)(
            X=X,
            column_index=i,
            alpha=alphas[i],
            gram=gram,
            max_iter=max_iter,
            tol=tol,
        )
        for i in range(n_features)
    )

    # Unpacking the results
    results = np.asarray(results, dtype=object)
    Z = np.stack(results[:, 0], axis=1)
    omega_diag = np.stack(results[:, 1])

    return Z, omega_diag


def _compute_residuals(X, column_index, alpha, gram, max_iter=5000, tol=1e-3):
    """
    Compute nodewise Lasso regression for desparsified Lasso estimation

    For feature i, regresses X[:,i] against all other features to
    obtain residuals and precision matrix diagonal entry needed for debiasing.

    Parameters
    ----------
    X : ndarray, shape (n_samples, n_features)
        Centered input data matrix

    column_index : int
        Index i of feature to regress

    alpha : float
        Lasso regularization parameter

    gram : ndarray, shape (n_features, n_features)
        Precomputed X.T @ X matrix

    max_iter : int, default=5000
        Maximum Lasso iterations

    tol : float, default=1e-3
        Optimization tolerance

    Returns
    -------
    z : ndarray, shape (n_samples,)
        Residuals from regression

    omega_diag_i : float
        Diagonal entry i of precision matrix estimate,
        computed as n * ||z||^2 / <x_i, z>^2

    Notes
    -----
    Uses sklearn's Lasso with precomputed Gram matrix for efficiency.
    """

    n_samples, n_features = X.shape
    i = column_index

    # Removing the column to regress against the others
    X_new = np.delete(X, i, axis=1)
    y_new = np.copy(X[:, i])

    # Method used for computing the residuals of the Nodewise Lasso.
    # here we use the Lasso method
    gram_ = np.delete(np.delete(gram, i, axis=0), i, axis=1)
    clf = Lasso(alpha=alpha, precompute=gram_, max_iter=max_iter, tol=tol)

    # Fitting the Lasso model and computing the residuals
    clf.fit(X_new, y_new)
    z = y_new - clf.predict(X_new)

    # Computing the diagonal of the covariance matrix
    omega_diag_i = n_samples * np.sum(z**2) / np.dot(y_new, z) ** 2

    return z, omega_diag_i<|MERGE_RESOLUTION|>--- conflicted
+++ resolved
@@ -4,72 +4,9 @@
 from scipy import stats
 from scipy.linalg import inv
 from sklearn.linear_model import Lasso
-
-<<<<<<< HEAD
-from .noise_std import group_reid, reid
-from .stat_tools import pval_from_two_sided_pval_and_sign
-
-
-def _compute_all_residuals(
-    X, alphas, gram, max_iter=5000, tol=1e-3, method="lasso", n_jobs=1, verbose=0
-):
-    """Nodewise Lasso. Compute all the residuals: regressing each column of the
-    design matrix against the other columns"""
-
-    n_samples, n_features = X.shape
-
-    results = Parallel(n_jobs=n_jobs, verbose=verbose)(
-        delayed(_compute_residuals)(
-            X=X,
-            column_index=i,
-            alpha=alphas[i],
-            gram=gram,
-            max_iter=max_iter,
-            tol=tol,
-            method=method,
-        )
-        for i in range(n_features)
-    )
-
-    results = np.asarray(results, dtype=object)
-    Z = np.stack(results[:, 0], axis=1)
-    omega_diag = np.stack(results[:, 1])
-
-    return Z, omega_diag
-
-
-def _compute_residuals(
-    X, column_index, alpha, gram, max_iter=5000, tol=1e-3, method="lasso"
-):
-    """Compute the residuals of the regression of a given column of the
-    design matrix against the other columns"""
-
-    n_samples, n_features = X.shape
-    i = column_index
-
-    X_new = np.delete(X, i, axis=1)
-    y = np.copy(X[:, i])
-
-    if method == "lasso":
-
-        gram_ = np.delete(np.delete(gram, i, axis=0), i, axis=1)
-        clf = Lasso(alpha=alpha, precompute=gram_, max_iter=max_iter, tol=tol)
-
-    else:
-
-        raise ValueError("The only regression method available is 'lasso'")
-
-    clf.fit(X_new, y)
-    z = y - clf.predict(X_new)
-
-    omega_diag_i = n_samples * np.sum(z**2) / np.dot(y, z) ** 2
-
-    return z, omega_diag_i
-=======
 from hidimstat.noise_std import reid
 from hidimstat.stat_tools import pval_from_two_sided_pval_and_sign
 from hidimstat.stat_tools import pval_from_cb
->>>>>>> f9f6f0f6
 
 
 def desparsified_lasso(
