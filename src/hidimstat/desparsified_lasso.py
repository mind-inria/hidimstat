--- conflicted
+++ resolved
@@ -33,89 +33,6 @@
 
     Parameters
     ----------
-<<<<<<< HEAD
-    model_y : LassoCV or MultiTaskLassoCV instance, default=LassoCV()
-        Initial model for selecting relevant features. Must implement fit and predict.
-        For single task use LassoCV, for multi-task use MultiTaskLassoCV.
-
-    centered : bool, default=True
-        Whether to center X and y before fitting.
-
-    dof_ajdustement : bool, default=False
-        Whether to apply degrees of freedom adjustment for small samples.
-
-    model_x : Lasso or MultiTaskLasso instance, default=Lasso()
-        Base model for nodewise regressions.
-
-    alphas : array-like or None, default=None
-        Regularization strengths for nodewise regressions. If None, computed from alpha_max_fraction.
-
-    alpha_max_fraction : float, default=0.01
-        Fraction of maximum alpha to use when alphas=None.
-
-    random_state : int or RandomState, default=None
-        Controls randomization.
-
-    save_model_x : bool, default=False
-        Whether to save fitted nodewise regression models.
-
-    tolerance_reid : float, default=1e-4
-        Convergence tolerance for noise estimation.
-
-    noise_method : {'AR', 'median'}, default='AR'
-        Method for noise covariance estimation:
-        - 'AR': Autoregressive model
-        - 'median': Median correlation
-
-    order : int, default=1
-        Order of AR model if noise_method='AR'.
-
-    stationary : bool, default=True
-        Whether to assume stationary noise.
-
-    confidence : float, default=0.95
-        Confidence level for intervals.
-
-    distribution : str, default='norm'
-        Distribution for p-values, only 'norm' supported.
-
-    epsilon_pvalue : float, default=1e-14
-        Small constant to avoid numerical issues.
-
-    test : {'chi2', 'F'}, default='chi2'
-        Test statistic for p-values:
-        - 'chi2': Chi-squared test (large samples)
-        - 'F': F-test (small samples)
-
-    covariance : ndarray or None, default=None
-        Pre-specified noise covariance matrix.
-
-    n_jobs : int, default=1
-        Number of parallel jobs.
-
-    memory : str or Memory, default=None
-        Cache for intermediate results.
-
-    verbose : int, default=0
-        Verbosity level.
-
-    Attributes
-    ----------
-    importances_ : ndarray of shape (n_features)
-        Debiased coefficient estimates.
-
-    pvalues_ : ndarray of shape (n_features)
-        Two-sided p-values.
-
-    pvalues_corr_ : ndarray of shape (n_features)
-        Multiple testing corrected p-values.
-
-    sigma_hat_ : float or ndarray of shape (n_task, n_task)
-        Estimated noise level.
-
-    precision_diagonal_ : ndarray of shape (n_features)
-        Diagonal entries of precision matrix.
-=======
     estimator : LassoCV or MultiTaskLassoCV instance, default=LassoCV()
         Initial model for selecting relevant features. Must implement fit and predict.
         For single task use LassoCV, for multi-task use MultiTaskLassoCV.
@@ -602,343 +519,8 @@
         return z, precision_diagonal_i, clf
     else:
         return z, precision_diagonal_i, None
->>>>>>> 1f97f5b8
-
-    confidence_bound_min_ : ndarray of shape (n_features)
-        Lower confidence bounds.
-
-<<<<<<< HEAD
-    confidence_bound_max_ : ndarray of shape (n_features)
-        Upper confidence bounds.
-    """
-
-    def __init__(
-        self,
-        model_y=LassoCV(
-            eps=1e-2,
-            fit_intercept=False,
-            cv=KFold(n_splits=5),
-            tol=1e-4,
-            max_iter=5000,
-            random_state=1,
-            n_jobs=None,
-        ),
-        centered=True,
-        dof_ajdustement=False,
-        # parameters for model_x
-        model_x=Lasso(max_iter=5000, tol=1e-3),
-        alphas=None,
-        alpha_max_fraction=0.01,
-        random_state=None,
-        save_model_x=False,
-        # parameters for reid
-        tolerance_reid=1e-4,
-        noise_method="AR",
-        order=1,
-        stationary=True,
-        # parameters for tests
-        confidence=0.95,
-        distribution="norm",
-        epsilon_pvalue=1e-14,
-        test="chi2",
-        covariance=None,
-        # parameters for optimization
-        n_jobs=1,
-        memory=None,
-        verbose=0,
-    ):
-        super().__init__()
-        if issubclass(LassoCV, model_y.__class__):
-            self.n_task_ = 1
-        elif issubclass(MultiTaskLassoCV, model_y.__class__):
-            self.n_task_ = -1
-        else:
-            raise AssertionError("lasso_cv needs to be a LassoCV or a MultiTaskLassoCV")
-        self.model_y = model_y
-        self.centered = centered
-        self.dof_ajdustement = dof_ajdustement
-        # model x
-        assert issubclass(Lasso, model_x.__class__) or issubclass(
-            MultiTaskLasso, model_x.__class__
-        ), "lasso needs to be a Lasso or a MultiTaskLasso"
-        self.model_x = model_x
-        self.alphas = alphas
-        self.alpha_max_fraction = alpha_max_fraction
-        self.save_model_x = save_model_x
-        self.random_state = random_state
-        # parameters for reid
-        self.tolerance_reid = tolerance_reid
-        self.noise_method = noise_method
-        self.order = order
-        self.stationary = stationary
-        # parameters for test
-        self.confidence = confidence
-        self.distribution = distribution
-        self.epsilon_pvalue = epsilon_pvalue
-        self.covariance = covariance
-        assert test == "chi2" or test == "F", f"Unknown test '{test}'"
-        self.test = test
-        # parameters for optimization
-        self.n_jobs = n_jobs
-        self.memory = memory
-        self.verbose = verbose
-
-        self.n_samples_ = None
-        self.clf_ = None
-        self.sigma_hat_ = None
-        self.precision_diagonal_ = None
-        self.confidence_bound_min_ = None
-        self.confidence_bound_max_ = None
-        self.pvalues_corr_ = None
-
-    def fit(self, X, y):
-        """
-        Fit the Desparsified Lasso model.
-
-        This method fits the Desparsified Lasso model to provide debiased coefficient estimates
-        and statistical inference for high-dimensional regression.
-
-        Parameters
-        ----------
-        X : array-like of shape (n_samples, n_features)
-            Training data matrix.
-        y : array-like of shape (n_samples,) or (n_samples, n_task)
-            Target values. For single task, y should be 1D.
-            For multi-task, y should be 2D with shape (n_samples, n_task).
-
-        Returns
-        -------
-        self : object
-            Returns the instance with fitted attributes:
-            - `importances_` : Desparsified coefficient estimates
-            - `sigma_hat_` : Estimated noise level
-            - `precision_diagonal_` : Diagonal of precision matrix
-            - `clf_` : Fitted nodewise regression models (if save_model_x=True)
-
-        Notes
-        -----
-        The fitting process:
-        1. Centers X and y if self.centered=True
-        2. Fits initial Lasso using cross-validation
-        3. Estimates noise variance using Reid method
-        4. Computes nodewise Lasso regressions in parallel
-        5. Calculates debiased coefficients and precision matrix
-        """
-        memory = check_memory(self.memory)
-        rng = check_random_state(self.random_state)
-        if self.n_task_ == -1:
-            self.n_task_ = y.shape[1]
-
-        # centering the data and the target variable
-        if self.centered:
-            X_ = StandardScaler(with_std=False).fit_transform(X)
-            y_ = y - np.mean(y)
-        else:
-            X_ = X
-            y_ = y
-        self.n_samples_, n_features = X_.shape
-        assert self.alphas is None or len(self.alphas) == n_features
-
-        try:
-            check_is_fitted(self.model_y)
-        except NotFittedError:
-            # check if max_iter is large enough
-            if self.model_y.max_iter // self.model_y.cv.n_splits <= n_features:
-                self.model_y.set_params(max_iter=n_features * self.model_y.cv.n_splits)
-                warnings.warn(
-                    f"'max_iter' has been increased to {self.model_y.max_iter}"
-                )
-            # use the cross-validation for define the best alpha of Lasso
-            self.model_y.set_params(n_jobs=self.n_jobs)
-            self.model_y.fit(X_, y_)
-
-        # Lasso regression and noise standard deviation estimation
-        self.sigma_hat_ = memory.cache(reid, ignore=["n_jobs"])(
-            self.model_y.coef_,  # estimated support of the variable importance
-            self.model_y.predict(X_) - y_,  # compute the residual,
-            tolerance=self.tolerance_reid,
-            # for group
-            multioutput=self.n_task_ > 1,
-            method=self.noise_method,
-            order=self.order,
-            stationary=self.stationary,
-        )
-
-        # define the alphas for the Nodewise Lasso
-        if self.alphas is None:
-            list_alpha_max = _alpha_max(X_, X_, fill_diagonal=True, axis=0)
-            alphas = self.alpha_max_fraction * list_alpha_max
-        gram = np.dot(X_.T, X_)  # Gram matrix
-
-        # Calculating precision matrix (Nodewise Lasso)
-        results = Parallel(n_jobs=self.n_jobs, verbose=self.verbose)(
-            delayed(_joblib_compute_residuals)(
-                X=X_,
-                id_column=i,
-                clf=seed_estimator(
-                    clone(self.model_x).set_params(
-                        alpha=alphas[i],
-                    ),
-                    random_state=rng_spwan,
-                ),
-                gram=gram,  # gram matrix is passed to the job to avoid memory issue
-                return_clf=self.save_model_x,
-            )
-            for i, rng_spwan in enumerate(rng.spawn(n_features))
-        )
-        # Unpacking the results
-        results = np.asarray(results, dtype=object)
-        Z = np.stack(results[:, 0], axis=1)
-        precision_diagonal = np.stack(results[:, 1])
-        self.clf_ = [clf for clf in results[:, 2]]
-
-        # Computing the degrees of freedom adjustment
-        if self.dof_ajdustement:
-            coefficient_max = np.max(np.abs(self.model_y.coef_))
-            support = np.sum(np.abs(self.model_y.coef_) > 0.01 * coefficient_max)
-            support = min(support, self.n_samples_ - 1)
-            dof_factor = self.n_samples_ / (self.n_samples_ - support)
-        else:
-            dof_factor = 1
-
-        # Computing Desparsified Lasso estimator and confidence intervals
-        # Estimating the coefficient vector
-        beta_bias = dof_factor * np.dot(y_.T, Z) / np.sum(X_ * Z, axis=0)
-
-        # beta hat
-        p = (np.dot(X_.T, Z) / np.sum(X_ * Z, axis=0)).T
-        p_nodiagonal = p - np.diag(np.diag(p))
-        p_nodiagonal = dof_factor * p_nodiagonal + (dof_factor - 1) * np.identity(
-            n_features
-        )
-        self.importances_ = beta_bias.T - p_nodiagonal.dot(self.model_y.coef_.T)
-        # confidence intervals
-        self.precision_diagonal_ = precision_diagonal * dof_factor**2
-
-        return self
-
-    def _check_fit(self):
-        """
-        Check if the model has been fit properly.
-
-        This method verifies that the model has been fitted by checking
-        essential attributes (sigma_hat_ and lasso_cv).
-
-        Raises
-        ------
-        ValueError
-            If model hasn't been fit or required attributes are missing.
-        """
-        if (
-            self.clf_ is None
-            or self.importances_ is None
-            or self.precision_diagonal_ is None
-            or self.sigma_hat_ is None
-        ):
-            raise ValueError(
-                "The Desparsified Lasso requires to be fit before any analysis"
-            )
-
-    def importance(self, X=None, y=None):
-        """
-        Compute desparsified lasso estimates, confidence intervals and p-values.
-
-        Uses fitted model to calculate debiased coefficients along with confidence
-        intervals and p-values. For single task regression, provides confidence
-        intervals based on Gaussian approximation. For multi-task case,
-        computes chi-squared or F test p-values.
-
-        Parameters
-        ----------
-        X : array-like of shape (n_samples, n_features)
-            Input data matrix.
-        y : array-like of shape (n_samples,) or (n_samples, n_task)
-            Target values. For single task, y should be 1D or (n_samples, 1).
-            For multi-task, y should be 2D with shape (n_samples, n_task).
-
-        Returns
-        -------
-        importances_ : ndarray of shape (n_features,) or (n_features, n_task)
-            Desparsified lasso coefficient estimates.
-
-        Notes
-        -----
-        Updates several instance attributes:
-        - `importances_`: Desparsified coefficient estimates
-        - `pvalues_`: Two-sided p-values
-        - `pvalues_corr_`: Multiple testing corrected p-values
-        - `confidence_bound_min_`: Lower confidence bounds (single task only)
-        - `confidence_bound_max_`: Upper confidence bounds (single task only)
-
-        For multi-task case, p-values are based on chi-squared or F tests,
-        configured by the test parameter ('chi2' or 'F').
-        """
-        if X is not None:
-            warnings.warn("X won't be used.")
-        if y is not None:
-            warnings.warn("y won't be used.")
-        self._check_fit()
-        beta_hat = self.importances_
-
-        if self.n_task_ == 1:
-            # define the quantile for the confidence intervals
-            quantile = stats.norm.ppf(1 - (1 - self.confidence) / 2)
-            # see definition of lower and upper bound in algorithm 1
-            # in `chevalier2020statisticalthesis`:
-            # quantile_(1-alpha/2) * (n**(-1/2)) * sigma * (precision_diagonal**(1/2))
-            confint_radius = np.abs(
-                quantile
-                * self.sigma_hat_
-                * np.sqrt(self.precision_diagonal_)
-                / np.sqrt(self.n_samples_)
-            )
-            self.confidence_bound_max_ = beta_hat + confint_radius
-            self.confidence_bound_min_ = beta_hat - confint_radius
-
-            pval, pval_corr, _, _ = pval_from_cb(
-                self.confidence_bound_min_,
-                self.confidence_bound_max_,
-                confidence=self.confidence,
-                distribution=self.distribution,
-                eps=self.epsilon_pvalue,
-            )
-        else:
-            covariance_hat = self.sigma_hat_
-            if self.covariance is not None:
-                covariance_hat = self.covariance
-            theta_hat = self.n_samples_ * inv(covariance_hat)
-            # Compute the two-sided p-values
-            if self.test == "chi2":
-                chi2_scores = (
-                    np.diag(multi_dot([beta_hat, theta_hat, beta_hat.T]))
-                    / self.precision_diagonal_
-                )
-                two_sided_pval = np.minimum(
-                    2 * stats.chi2.sf(chi2_scores, df=self.n_task_), 1.0
-                )
-            elif self.test == "F":
-                f_scores = (
-                    np.diag(multi_dot([beta_hat, theta_hat, beta_hat.T]))
-                    / self.precision_diagonal_
-                    / self.n_task_
-                )
-                two_sided_pval = np.minimum(
-                    2 * stats.f.sf(f_scores, dfd=self.n_samples_, dfn=self.n_task_),
-                    1.0,
-                )
-            else:
-                raise ValueError(f"Unknown test '{self.test}'")
-
-            # Compute the p-values
-            sign_beta = np.sign(np.sum(beta_hat, axis=1))
-            pval, pval_corr, _, _ = pval_from_two_sided_pval_and_sign(
-                two_sided_pval, sign_beta, eps=self.epsilon_pvalue
-            )
-
-        self.pvalues_ = pval
-        self.pvalues_corr_ = pval_corr
-        return self.importances_
-=======
+
+
 def desparsified_lasso(
     X,
     y,
@@ -1009,85 +591,8 @@
         threshold_max=threshold_max,
     )
     return selection, methods.importances_, methods.pvalues_
->>>>>>> 1f97f5b8
-
-    def fit_importance(self, X, y):
-        """
-        Fit and compute variable importance in one step.
-
-<<<<<<< HEAD
-        Parameters
-        ----------
-        X : array-like of shape (n_samples, n_features)
-            Training data matrix.
-        y : array-like of shape (n_samples,) or (n_samples, n_task)
-            Target values. For single task, y should be 1D or (n_samples, 1).
-            For multi-task, y should be (n_samples, n_task).
-
-        Returns
-        -------
-        importances_ : ndarray of shape (n_features,) or (n_features, n_task)
-            Desparsified lasso coefficient estimates.
-        """
-        self.fit(X, y)
-        return self.importance()
-
-
-def _joblib_compute_residuals(X, id_column, clf, gram, return_clf):
-    """
-    Compute nodewise Lasso regression for desparsified Lasso estimation.
-
-    For feature i, regresses X[:,i] against all other features to
-    obtain residuals and precision matrix diagonal entry needed for debiasing.
-
-    Parameters
-    ----------
-    X : ndarray of shape (n_samples, n_features)
-        Input data matrix.
-    id_column : int
-        Index of feature to regress.
-    clf : sklearn estimator
-        Pre-configured estimator.
-    return_clf : bool
-        Whether to return fitted sklearn estimator model.
-
-    Returns
-    -------
-    z : ndarray of shape (n_samples,)
-        Residuals from regression.
-    precision_diagonal : float
-        Diagonal entry i of precision matrix estimate,
-        computed as n * ||z_i||^2 / <x_i, z_i>^2.
-    clf : sklearn estimator or None
-        Fitted Lasso model if return_clf=True, else None.
-
-    Notes
-    -----
-    Uses sklearn's Lasso with precomputed Gram matrix for efficiency.
-    """
-
-    n_samples, _ = X.shape
-
-    # Removing the column to regress against the others
-    X_minus_i = np.delete(X, id_column, axis=1)
-    X_i = np.copy(X[:, id_column])
-
-    clf.set_params(
-        precompute=np.delete(np.delete(gram, id_column, axis=0), id_column, axis=1)
-    )
-    # Fitting the Lasso model and computing the residuals
-    clf.fit(X_minus_i, X_i)
-    z = X_i - clf.predict(X_minus_i)
-
-    # Computing the diagonal of the covariance matrix,
-    # which is used as an estimation of the noise covariance.
-    precision_diagonal_i = n_samples * np.sum(z**2) / np.dot(X_i, z) ** 2
-
-    if return_clf:
-        return z, precision_diagonal_i, clf
-    else:
-        return z, precision_diagonal_i, None
-=======
+
+
 # use the docstring of the class for the function
 desparsified_lasso.__doc__ = _aggregate_docstring(
     [
@@ -1142,162 +647,6 @@
 
     tolerance : float, default=1e-4
         Threshold for considering coefficients as non-zero.
->>>>>>> 1f97f5b8
-
-    multioutput : bool, default=False
-        If True, handles multiple outputs (group case).
-
-<<<<<<< HEAD
-def desparsified_lasso(
-    X,
-    y,
-    model_y=LassoCV(
-        eps=1e-2,
-        fit_intercept=False,
-        cv=KFold(n_splits=5, shuffle=True, random_state=0),
-        tol=1e-3,
-        max_iter=5000,
-        random_state=0,
-    ),
-    centered=True,
-    dof_ajdustement=False,
-    # parameters for model_x
-    model_x=Lasso(max_iter=5000, tol=1e-3),
-    alphas=None,
-    alpha_max_fraction=0.01,
-    save_model_x=False,
-    random_state=None,
-    # parameters for reid
-    tolerance_reid=1e-4,
-    noise_method="AR",
-    order=1,
-    stationary=True,
-    # parameters for tests
-    confidence=0.95,
-    distribution="norm",
-    epsilon_pvalue=1e-14,
-    test="chi2",
-    covariance=None,
-    # parameter for optimization
-    n_jobs=1,
-    memory=None,
-    verbose=0,
-    # parameter for selections
-    k_lowest=None,
-    percentile=None,
-    threshold_min=None,
-    threshold_max=None,
-):
-    methods = DesparsifiedLasso(
-        model_y=model_y,
-        centered=centered,
-        dof_ajdustement=dof_ajdustement,
-        model_x=model_x,
-        alphas=alphas,
-        alpha_max_fraction=alpha_max_fraction,
-        save_model_x=save_model_x,
-        random_state=random_state,
-        tolerance_reid=tolerance_reid,
-        noise_method=noise_method,
-        order=order,
-        stationary=stationary,
-        confidence=confidence,
-        distribution=distribution,
-        epsilon_pvalue=epsilon_pvalue,
-        test=test,
-        covariance=covariance,
-        n_jobs=n_jobs,
-        memory=memory,
-        verbose=verbose,
-    )
-    methods.fit_importance(X, y)
-    selection = methods.pvalue_selection(
-        k_lowest=k_lowest,
-        percentile=percentile,
-        threshold_min=threshold_min,
-        threshold_max=threshold_max,
-    )
-    return selection, methods.importances_, methods.pvalues_
-
-=======
-    stationary : bool, default=True
-        Whether noise has constant magnitude across time steps.
-
-    method : {'median', 'AR'}, (default='simple')
-        Covariance estimation method:
-        - 'median': Uses median correlation between consecutive time steps
-        - 'AR': Uses Yule-Walker method with specified order
-
-    order : int, default=1
-        Order of AR model when method='AR'. Must be < n_task.
->>>>>>> 1f97f5b8
-
-# use the docstring of the class for the function
-desparsified_lasso.__doc__ = _aggregate_docstring(
-    [
-        DesparsifiedLasso.__doc__,
-        DesparsifiedLasso.__init__.__doc__,
-        DesparsifiedLasso.fit_importance.__doc__,
-        DesparsifiedLasso.pvalue_selection.__doc__,
-    ],
-    """
-    Returns
-    -------
-<<<<<<< HEAD
-    selection : ndarray of shape (n_features,)
-        Boolean array indicating selected features (True = selected)
-    importances : ndarray of shape (n_features,)
-        Feature importance scores/test statistics. For features not selected 
-        during screening, scores are set to 0.
-    pvalues : ndarray of shape (n_features,)
-        Two-sided p-values for each feature under Gaussian null hypothesis.
-        For features not selected during screening, p-values are set to 1.
-    """,
-)
-
-=======
-    sigma_hat_raw or covariance_hat : float or ndarray
-        For single output: estimated noise standard deviation
-        For multiple outputs: estimated (n_task, n_task) covariance matrix
-
-    Notes
-    -----
-    Implementation based on :footcite:t:`reid2016study` for single output
-    and :footcite:t:`chevalier2020statistical` for multiple outputs.
->>>>>>> 1f97f5b8
-
-def reid(
-    beta_hat,
-    residual,
-    tolerance=1e-4,
-    multioutput=False,
-    stationary=True,
-    method="median",
-    order=1,
-):
-    """
-<<<<<<< HEAD
-    Residual sum of squares based estimators for noise standard deviation
-    estimation.
-
-    This implementation follows the procedure described in
-    :footcite:t:`fan2012variance` and :footcite:t:`reid2016study`.
-    The beta_hat should correspond to the coefficient of Lasso with
-    cross-validation, and the residual is based on this model.
-
-    For group, the implementation is based on the procedure
-    from :footcite:t:`chevalier2020statistical`.
-
-    Parameters
-    ----------
-    beta_hat : ndarray, shape (n_features,) or (n_task, n_features)
-        Estimated sparse coefficient vector from regression.
-
-    residual : ndarray, shape (n_samples,) or (n_samples, n_task)
-        Residuals from the regression model.
-
-    tolerance : float, default=1e-4
-        Threshold for considering coefficients as non-zero.
 
     multioutput : bool, default=False
         If True, handles multiple outputs (group case).
@@ -1418,98 +767,6 @@
                 norm(residual_difference, axis=0) / np.sqrt(n_samples)
             )
 
-=======
-    if multioutput:
-        n_task = beta_hat.shape[0]
-    else:
-        n_task = None
-
-    n_samples = residual.shape[0]
-
-    # get the number of non-zero coefficients
-    # we consider that the coefficient with a value under
-    # tolerance * coefficients_.max() is null
-    coefficients_ = (
-        np.sum(np.abs(beta_hat), axis=0)
-        if len(beta_hat.shape) > 1
-        else np.abs(beta_hat)
-    )
-    size_support = np.sum(coefficients_ > tolerance * coefficients_.max())
-
-    # avoid dividing by 0
-    size_support = min(size_support, n_samples - 1)
-
-    # estimate the noise standard deviation (eq. 3 in `reid2016study`)
-    sigma_hat_raw = norm(residual, axis=0) / np.sqrt(n_samples - size_support)
-
-    if not multioutput:
-        return sigma_hat_raw
-
-    ## Computation of the covariance matrix for group
-    else:
-        if method == "median":
-            print("Group reid: simple cov estimation")
-        elif method == "AR":
-            print(f"Group reid: {method}{order} cov estimation")
-            if order > n_task - 1:
-                raise ValueError(
-                    "The requested AR order is to high with "
-                    + "respect to the number of time steps."
-                )
-            elif not stationary:
-                raise ValueError(
-                    "The AR method is not compatible with the non-stationary"
-                    + " noise assumption."
-                )
-        else:
-            raise ValueError("Unknown method for estimating the covariance matrix")
-        ## compute empirical correlation of the residual
-        if stationary:
-            # consideration of stationary noise
-            # (section 2.5 of `chevalier2020statistical`)
-            sigma_hat = np.median(sigma_hat_raw) * np.ones(n_task)
-            # compute rho from the empirical correlation matrix
-            # (section 2.5 of `chevalier2020statistical`)
-            correlation_empirical = np.corrcoef(residual.T)
-        else:
-            sigma_hat = sigma_hat_raw
-            residual_rescaled = residual / sigma_hat
-            correlation_empirical = np.corrcoef(residual_rescaled.T)
-
-        covariance_hat = None
-        # Median method
-        if not stationary or method == "median":
-            rho_hat = np.median(np.diag(correlation_empirical, 1))
-            # estimate M (section 2.5 of `chevalier2020statistical`)
-            correlation_hat = toeplitz(np.geomspace(1, rho_hat ** (n_task - 1), n_task))
-            covariance_hat = np.outer(sigma_hat, sigma_hat) * correlation_hat
-
-        # Yule-Walker method (algorithm in section 3 of `eshel2003yule`)
-        elif stationary and method == "AR":
-            # compute the autocorrelation coefficients of the AR model
-            rho_ar = np.zeros(order + 1)
-            rho_ar[0] = 1
-
-            for i in range(1, order + 1):
-                rho_ar[i] = np.median(np.diag(correlation_empirical, i))
-
-            # solve the Yule-Walker equations (see eq.2 in `eshel2003yule`)
-            R = toeplitz(rho_ar[:-1])
-            coefficients_ar = solve(R, rho_ar[1:])
-
-            # estimate the variance of the noise from the AR model
-            residual_estimate = np.zeros((n_samples, n_task - order))
-            for i in range(order):
-                # time window used to estimate the residual from AR model
-                start = order - i - 1
-                end = -i - 1
-                residual_estimate += coefficients_ar[i] * residual[:, start:end]
-            residual_difference = residual[:, order:] - residual_estimate
-            sigma_epsilon = np.median(
-                norm(residual_difference, axis=0) / np.sqrt(n_samples)
-            )
-
->>>>>>> 1f97f5b8
             # estimation of the autocorrelation matrices
             rho_ar_full = np.zeros(n_task)
             rho_ar_full[: rho_ar.size] = rho_ar
