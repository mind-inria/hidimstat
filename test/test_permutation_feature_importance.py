import numpy as np
import pandas as pd
import pytest
from sklearn.linear_model import LinearRegression, LogisticRegression
from sklearn.metrics import log_loss
from sklearn.model_selection import train_test_split

from hidimstat import PFI, pfi
from hidimstat._utils.scenario import multivariate_simulation


def test_permutation_importance():
    """Test the Permutation Importance algorithm on a linear scenario."""
    X, y, beta, noise = multivariate_simulation(
        n_samples=150,
        n_features=200,
        support_size=10,
        shuffle=False,
        seed=42,
    )
    important_features = np.where(beta != 0)[0]
    non_important_features = np.where(beta == 0)[0]

    X_train, X_test, y_train, y_test = train_test_split(X, y, random_state=0)

    regression_model = LinearRegression()
    regression_model.fit(X_train, y_train)

    pfi = PFI(
        estimator=regression_model,
        n_permutations=20,
        method="predict",
        features_groups=None,
        random_state=0,
        n_jobs=1,
    )

    pfi.fit(
        X_train,
        y_train,
    )
    importance = pfi.importance(X_test, y_test)

    assert importance.shape == (X.shape[1],)
    assert (
        importance[important_features].mean()
        > importance[non_important_features].mean()
    )

    # Same with groups and a pd.DataFrame
    groups = {
        "group_0": [f"col_{i}" for i in important_features],
        "the_group_1": [f"col_{i}" for i in non_important_features],
    }
    X_df = pd.DataFrame(X, columns=[f"col_{i}" for i in range(X.shape[1])])
    X_train_df, X_test_df, y_train, y_test = train_test_split(X_df, y, random_state=0)
    regression_model.fit(X_train_df, y_train)
    pfi = PFI(
        estimator=regression_model,
        n_permutations=20,
        method="predict",
        features_groups=groups,
        random_state=0,
        n_jobs=1,
    )
    pfi.fit(
        X_train_df,
        y_train,
    )
    # warnings because we doesn't consider the name of columns of pandas
    with pytest.warns(UserWarning, match="X does not have valid feature names, but"):
        importance = pfi.importance(X_test_df, y_test)

    assert importance[0].mean() > importance[1].mean()

    # Classification case
    y_clf = np.where(y > np.median(y), 1, 0)
    _, _, y_train_clf, y_test_clf = train_test_split(X, y_clf, random_state=0)
    logistic_model = LogisticRegression()
    logistic_model.fit(X_train, y_train_clf)

    pfi_clf = PFI(
        estimator=logistic_model,
        n_permutations=20,
        method="predict_proba",
        loss=log_loss,
        features_groups=None,
        random_state=0,
        n_jobs=1,
    )

    pfi_clf.fit(
        X_train,
        y_train_clf,
    )
    importance_clf = pfi_clf.importance(X_test, y_test_clf)

<<<<<<< HEAD
    assert importance_clf.shape == (X.shape[1],)


def test_permutation_importance_function():
    """Test the function of Permutation Importance algorithm on a linear scenario."""
    X, y, beta, noise = multivariate_simulation(
        n_samples=150,
        n_features=200,
        support_size=10,
        shuffle=False,
        seed=42,
    )
    important_features = beta != 0

    X_train, X_test, y_train, y_test = train_test_split(X, y, random_state=0)

    regression_model = LinearRegression()
    regression_model.fit(X_train, y_train)

    selection, importance, pvalue = pfi(
        regression_model,
        X,
        y,
        n_permutations=20,
        method="predict",
        random_state=0,
        n_jobs=1,
    )

    assert importance.shape == (X.shape[1],)
    assert (
        importance[important_features].mean() > importance[~important_features].mean()
    )
=======
    importance_clf = vim_clf["importance"]
    assert importance_clf.shape == (X.shape[1],)


@pytest.fixture(scope="module")
def pfi_test_data():
    """
    Fixture to generate data and fitted model for PFI tests.
    """
    X, y, _, _ = multivariate_simulation(
        n_samples=100,
        n_features=5,
        support_size=2,
        rho=0,
        value=1,
        signal_noise_ratio=4,
        rho_serial=0,
        shuffle=False,
        seed=0,
    )
    X_train, X_test, y_train, y_test = train_test_split(X, y, random_state=0)
    model = LinearRegression()
    model.fit(X_train, y_train)
    pfi_default_parameters = {
        "estimator": model,
        "n_permutations": 20,
        "method": "predict",
        "n_jobs": 1,
    }
    return X_train, X_test, y_train, y_test, pfi_default_parameters


def test_pfi_repeatability(pfi_test_data):
    """
    Test that multiple calls of .importance() when PFI is seeded provide deterministic
    results.
    """
    X_train, X_test, y_train, y_test, pfi_default_parameters = pfi_test_data
    pfi = PFI(**pfi_default_parameters, random_state=0)
    pfi.fit(X_train, y_train)
    vim = pfi.importance(X_test, y_test)["importance"]
    vim_reproducible = pfi.importance(X_test, y_test)["importance"]
    assert np.array_equal(vim, vim_reproducible)


def test_pfi_randomness_with_none(pfi_test_data):
    """
    Test that different random states provide different results and multiple calls
    of .importance() when random_state is None provide different results.
    """
    X_train, X_test, y_train, y_test, pfi_default_parameters = pfi_test_data
    pfi_fixed = PFI(**pfi_default_parameters, random_state=0)
    pfi_fixed.fit(X_train, y_train)
    vim_fixed = pfi_fixed.importance(X_test, y_test)["importance"]

    pfi_new_state = PFI(**pfi_default_parameters, random_state=1)
    pfi_new_state.fit(X_train, y_train)
    vim_new_state = pfi_new_state.importance(X_test, y_test)["importance"]
    assert not np.array_equal(vim_fixed, vim_new_state)

    pfi_none_state = PFI(**pfi_default_parameters, random_state=None)
    pfi_none_state.fit(X_train, y_train)
    vim_none_state_1 = pfi_none_state.importance(X_test, y_test)["importance"]
    vim_none_state_2 = pfi_none_state.importance(X_test, y_test)["importance"]
    assert not np.array_equal(vim_none_state_1, vim_none_state_2)


def test_pfi_reproducibility_with_integer(pfi_test_data):
    """
    Test that different instances of PFI with the same random state provide
    deterministic results.
    """
    X_train, X_test, y_train, y_test, pfi_default_parameters = pfi_test_data
    pfi_1 = PFI(**pfi_default_parameters, random_state=0)
    pfi_1.fit(X_train, y_train)
    vim_1 = pfi_1.importance(X_test, y_test)["importance"]

    pfi_2 = PFI(**pfi_default_parameters, random_state=0)
    pfi_2.fit(X_train, y_train)
    vim_2 = pfi_2.importance(X_test, y_test)["importance"]
    assert np.array_equal(vim_1, vim_2)


def test_pfi_reproducibility_with_rng(pfi_test_data):
    """
    Test that:
     1. Mmultiple calls of .importance() when PFI has random_state=rng are random
     2. refit with same rng provides same result
    """
    X_train, X_test, y_train, y_test, pfi_default_parameters = pfi_test_data
    rng = np.random.default_rng(0)
    pfi = PFI(**pfi_default_parameters, random_state=rng)
    pfi.fit(X_train, y_train)
    vim = pfi.importance(X_test, y_test)["importance"]
    vim_repeat = pfi.importance(X_test, y_test)["importance"]
    assert not np.array_equal(vim, vim_repeat)

    # Refit with same rng
    rng = np.random.default_rng(0)
    pfi_reproducibility = PFI(**pfi_default_parameters, random_state=rng)
    pfi_reproducibility.fit(X_train, y_train)
    vim_reproducibility = pfi_reproducibility.importance(X_test, y_test)["importance"]
    assert np.array_equal(vim, vim_reproducibility)
>>>>>>> 894ff9dc
<|MERGE_RESOLUTION|>--- conflicted
+++ resolved
@@ -95,7 +95,6 @@
     )
     importance_clf = pfi_clf.importance(X_test, y_test_clf)
 
-<<<<<<< HEAD
     assert importance_clf.shape == (X.shape[1],)
 
 
@@ -129,9 +128,6 @@
     assert (
         importance[important_features].mean() > importance[~important_features].mean()
     )
-=======
-    importance_clf = vim_clf["importance"]
-    assert importance_clf.shape == (X.shape[1],)
 
 
 @pytest.fixture(scope="module")
@@ -232,5 +228,4 @@
     pfi_reproducibility = PFI(**pfi_default_parameters, random_state=rng)
     pfi_reproducibility.fit(X_train, y_train)
     vim_reproducibility = pfi_reproducibility.importance(X_test, y_test)["importance"]
-    assert np.array_equal(vim, vim_reproducibility)
->>>>>>> 894ff9dc
+    assert np.array_equal(vim, vim_reproducibility)