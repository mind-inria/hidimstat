"""
Test the clustered_inference module
"""

import numpy as np
from numpy.testing import assert_almost_equal
from sklearn.cluster import FeatureAgglomeration
from sklearn.feature_extraction import image
from sklearn.linear_model import MultiTaskLassoCV
from sklearn.model_selection import KFold
from sklearn.preprocessing import StandardScaler

from hidimstat._utils.scenario import multivariate_simulation
from hidimstat.desparsified_lasso import DesparsifiedLasso
from hidimstat.ensemble_clustered_inference import EnsembleClusteredInference


def set_desparsified_lasso_multi_time():
    multitasklassoCV = MultiTaskLassoCV(
        eps=1e-2,
        fit_intercept=False,
        cv=KFold(n_splits=5, shuffle=True, random_state=0),
        tol=1e-4,
        max_iter=5000,
        random_state=1,
        n_jobs=1,
    )
    return DesparsifiedLasso(model_y=multitasklassoCV)


# Scenario 1: data with no temporal dimension
def test_clustered_inference_no_temporal():
    """
    Testing the procedure on one simulations with a 1D data structure and
    with n << p: no temporal dimension. The support is connected and of
    size 10, it must be recovered with a small spatial tolerance
    parametrized by `margin_size`.
    Computing one sided p-values, we want low p-values for the features of
    the support and p-values close to 0.5 for the others.
    """

    n_samples, n_features = 100, 1000
    support_size = 10
    signal_noise_ratio = 5.0
    rho = 0.95
    n_clusters = 150
    margin_size = 5
    interior_support = support_size - margin_size
    extended_support = support_size + margin_size

    X_init, y, beta, noise = multivariate_simulation(
        n_samples=n_samples,
        n_features=n_features,
        support_size=support_size,
        signal_noise_ratio=signal_noise_ratio,
        rho=rho,
        shuffle=False,
        continuous_support=True,
        seed=2,
    )

    y = y - np.mean(y)
    X_init = X_init - np.mean(X_init, axis=0)

    connectivity = image.grid_to_graph(n_x=n_features, n_y=1, n_z=1)
    ward = FeatureAgglomeration(
        n_clusters=n_clusters, connectivity=connectivity, linkage="ward"
    )

<<<<<<< HEAD
    clustered_inference = EnsembleClusteredInference(
        ward=ward, scaler_sampling=StandardScaler(), n_bootstraps=1
    ).fit(X_init, y)
    clustered_inference.importance(X_init, y)
=======
    ward_, desparsified_lassos = clustered_inference(
        X_init, y, ward, scaler_sampling=StandardScaler()
    )

    beta_hat, pval, pval_corr, one_minus_pval, one_minus_pval_corr = (
        clustered_inference_pvalue(n_samples, None, ward_, desparsified_lassos)
    )
>>>>>>> 1f97f5b8

    alpha = 0.05
    tp = np.sum(pval_corr[:interior_support] < alpha)
    fp = np.sum(pval_corr[extended_support:] < alpha)
    power = tp / interior_support
    fdp = fp / max(fp + tp, 1)

<<<<<<< HEAD
    assert_almost_equal(
        clustered_inference.pvalues_corr_[:interior_support],
        expected[:interior_support],
    )
    assert_almost_equal(
        clustered_inference.pvalues_corr_[extended_support:200],
        expected[extended_support:200],
        decimal=1,
    )
=======
    assert power >= 0.5
    assert fdp <= alpha
>>>>>>> 1f97f5b8


# Scenario 2: temporal data
def test_clustered_inference_temporal():
    """
    Testing the procedure on two simulations with a 1D data structure and
    with n << p: with a temporal dimension. The support is connected and
    of size 10, it must be recovered with a small spatial tolerance
    parametrized by `margin_size`.
    Computing one sided p-values, we want low p-values for the features of
    the support and p-values close to 0.5 for the others.
    """
    n_samples, n_features, n_target = 100, 1000, 10
    support_size = 10
    signal_noise_ratio = 50.0
    rho_serial = 0.9
    rho_data = 0.9
    n_clusters = 150
    margin_size = 5
    interior_support = support_size - margin_size
    extended_support = support_size + margin_size

    X, y, beta, noise = multivariate_simulation(
        n_samples=n_samples,
        n_features=n_features,
        n_targets=n_target,
        support_size=support_size,
        signal_noise_ratio=signal_noise_ratio,
        rho_serial=rho_serial,
        rho=rho_data,
        shuffle=False,
        continuous_support=True,
        seed=10,
    )

    connectivity = image.grid_to_graph(n_x=n_features, n_y=1, n_z=1)
    ward = FeatureAgglomeration(
        n_clusters=n_clusters, connectivity=connectivity, linkage="ward"
    )
<<<<<<< HEAD

    clustered_inference = EnsembleClusteredInference(
        ward=ward,
        variable_importance=set_desparsified_lasso_multi_time(),
        scaler_sampling=StandardScaler(),
        n_bootstraps=1,
    ).fit(X, y)
    clustered_inference.importance(X, y)

    expected = 0.5 * np.ones(n_features)
    expected[:support_size] = 0.0

    assert_almost_equal(
        clustered_inference.pvalues_corr_[:interior_support],
        expected[:interior_support],
        decimal=3,
    )
    assert_almost_equal(
        clustered_inference.pvalues_corr_[extended_support:],
        expected[extended_support:],
        decimal=1,
    )
=======

    ward_, desparsified_lassos = clustered_inference(
        X, y, ward, scaler_sampling=StandardScaler()
    )

    beta_hat, pval, pval_corr, one_minus_pval, one_minus_pval_corr = (
        clustered_inference_pvalue(n_samples, True, ward_, desparsified_lassos)
    )

    alpha = 0.05
    tp = np.sum(pval_corr[:interior_support] < alpha)
    fp = np.sum(pval_corr[extended_support:] < alpha)
    power = tp / interior_support
    fdp = fp / max(fp + tp, 1)
    assert power >= 0.5
    assert fdp <= alpha
>>>>>>> 1f97f5b8


# Scenario 3: data with no temporal dimension and with groups
def test_clustered_inference_no_temporal_groups():
    """
    Testing the procedure on one simulations with a 1D data structure and
    with n << p: no temporal dimension. The support is connected and of
    size 10, it must be recovered with a small spatial tolerance
    parametrized by `margin_size`.
    We group the sample in 10 groups of size 10.
    Computing one sided p-values, we want low p-values for the features of
    the support and p-values close to 0.5 for the others.
    """

    n_samples, n_features = 100, 500
    support_size = 10
    n_groups = 10
    signal_noise_ratio = 5.0
    rho = 0.95
    n_clusters = 50
    margin_size = 5
    interior_support = support_size - margin_size
    extended_support = support_size + margin_size

    # create n_group of samples
    X_ = []
    y_ = []
    for i in range(n_groups):
        X_init, y, beta, noise = multivariate_simulation(
            n_samples=n_samples,
            n_features=n_features,
            support_size=support_size,
            signal_noise_ratio=signal_noise_ratio,
            rho=rho,
            shuffle=False,
            continuous_support=True,
            seed=4 + i,
        )
        X_.append(X_init)
        y_.append(y)

    y_ = np.concatenate(y_)
    y_ = y_ - np.mean(y_)
    X_ = np.concatenate(X_)
    X_ = X_ - np.mean(X_, axis=0)
    groups = np.repeat(np.arange(0, n_groups), n_samples)

    connectivity = image.grid_to_graph(n_x=n_features, n_y=1, n_z=1)
    ward = FeatureAgglomeration(
        n_clusters=n_clusters, connectivity=connectivity, linkage="ward"
    )

<<<<<<< HEAD
    clustered_inference = EnsembleClusteredInference(
        ward=ward,
        scaler_sampling=StandardScaler(),
        groups=groups,
        n_bootstraps=1,
    ).fit(X_, y_)
    clustered_inference.importance(X_, y_)
=======
    ward_, desparsified_lassos = clustered_inference(
        X_, y_, ward, groups=groups, scaler_sampling=StandardScaler()
    )

    beta_hat, pval, pval_corr, one_minus_pval, one_minus_pval_corr = (
        clustered_inference_pvalue(
            n_groups * n_samples, False, ward_, desparsified_lassos
        )
    )
>>>>>>> 1f97f5b8

    alpha = 0.05
    tp = np.sum(pval_corr[:interior_support] < alpha)
    fp = np.sum(pval_corr[extended_support:] < alpha)
    power = tp / interior_support
    fdp = fp / max(fp + tp, 1)

<<<<<<< HEAD
    assert_almost_equal(
        clustered_inference.pvalues_corr_[:interior_support],
        expected[:interior_support],
    )
    assert_almost_equal(
        clustered_inference.pvalues_corr_[extended_support:200],
        expected[extended_support:200],
        decimal=1,
    )
=======
    assert power >= 0.5
    assert fdp <= alpha
>>>>>>> 1f97f5b8


def test_ensemble_clustered_inference():
    """Testing the procedure on a simulation with a 1D data structure
    and with n << p: the first test has no temporal dimension, the second has a
    temporal dimension. The support is connected and of size 10, it must be
    recovered with a small spatial tolerance parametrized by `margin_size`.
    Computing one sided p-values, we want low p-values for the features of
    the support and p-values close to 0.5 for the others."""

    # Scenario 1: data with no temporal dimension
    # ###########################################
    n_samples, n_features = 200, 1000
    support_size = 10
    signal_noise_ratio = 16.0
    rho = 0.95
    fdr = 0.1

    X_init, y, beta, noise = multivariate_simulation(
        n_samples=n_samples,
        n_features=n_features,
        support_size=support_size,
        signal_noise_ratio=signal_noise_ratio,
        rho=rho,
        shuffle=False,
        continuous_support=True,
        seed=0,
    )

    margin_size = 5
    n_clusters = 50
    n_bootstraps = 3

    y = y - np.mean(y)
    X_init = X_init - np.mean(X_init, axis=0)

    connectivity = image.grid_to_graph(n_x=n_features, n_y=1, n_z=1)
    ward = FeatureAgglomeration(
        n_clusters=n_clusters, connectivity=connectivity, linkage="ward"
    )

<<<<<<< HEAD
    EnCluDl = EnsembleClusteredInference(
        ward=ward,
        scaler_sampling=StandardScaler(),
        n_bootstraps=n_bootstraps,
    ).fit(X_init, y)
    EnCluDl.importance(X_init, y)
    selected = EnCluDl.fdr_selection(fdr=0.1)
=======
    list_ward, list_desparsified_lassos = ensemble_clustered_inference(
        X_init,
        y,
        ward,
        scaler_sampling=StandardScaler(),
        n_bootstraps=n_bootstraps,
    )
    beta_hat, selected = ensemble_clustered_inference_pvalue(
        n_samples,
        False,
        list_ward,
        list_desparsified_lassos,
        fdr=fdr,
    )
>>>>>>> 1f97f5b8

    tp = np.sum(selected[: support_size - margin_size])
    fp = np.sum(selected[support_size + margin_size :])
    power = tp / (support_size - margin_size)
    fdp = fp / max(fp + tp, 1)

    assert power >= 0.5
    assert fdp <= fdr


def test_ensemble_clustered_inference_temporal_data():
    "Test with temporal data"
    # Scenario 2: temporal data
    # #########################
    n_samples, n_features, n_target = 200, 400, 10
    support_size = 10
    signal_noise_ratio = 5
    rho_serial = 0.9
    rho_data = 0.9
    n_clusters = 50
    margin_size = 5
    interior_support = support_size - margin_size
    extended_support = support_size + margin_size
    n_bootstraps = 4
    fdr = 0.1

    X, y, beta, noise = multivariate_simulation(
        n_samples=n_samples,
        n_features=n_features,
        n_targets=n_target,
        support_size=support_size,
        signal_noise_ratio=signal_noise_ratio,
        rho_serial=rho_serial,
        rho=rho_data,
        shuffle=False,
        continuous_support=True,
        seed=7,
    )

    connectivity = image.grid_to_graph(n_x=n_features, n_y=1, n_z=1)
    ward = FeatureAgglomeration(
        n_clusters=n_clusters, connectivity=connectivity, linkage="ward"
    )

<<<<<<< HEAD
    EnCluDl = EnsembleClusteredInference(
        variable_importance=set_desparsified_lasso_multi_time(),
        ward=ward,
        scaler_sampling=StandardScaler(),
        n_bootstraps=n_bootstraps,
    ).fit(X, y)
    EnCluDl.importance(X, y)
    selected = EnCluDl.fdr_selection(fdr=0.1, fdr_control="bhq")
=======
    list_ward, list_desparsified_lassos = ensemble_clustered_inference(
        X,
        y,
        ward,
        scaler_sampling=StandardScaler(),
        n_bootstraps=n_bootstraps,
    )
    beta_hat, selected = ensemble_clustered_inference_pvalue(
        n_samples, True, list_ward, list_desparsified_lassos, fdr_control="bhq", fdr=fdr
    )
>>>>>>> 1f97f5b8

    tp = np.sum(selected[:interior_support])
    fp = np.sum(selected[extended_support:])
    power = tp / (interior_support)
    fdp = fp / max(fp + tp, 1)

<<<<<<< HEAD
    assert_almost_equal(
        selected[:interior_support], expected[:interior_support], decimal=3
    )
    assert_almost_equal(
        selected[extended_support:], expected[extended_support:], decimal=1
    )

    # different aggregation method
    selected = EnCluDl.fdr_selection(fdr=0.1, fdr_control="bhy")

    expected = np.zeros(n_features)
    expected[:support_size] = 1.0

    assert_almost_equal(
        selected[:interior_support], expected[:interior_support], decimal=3
    )
    assert_almost_equal(
        selected[extended_support:], expected[extended_support:], decimal=1
    )
=======
    assert power >= 0.5
    assert fdp <= fdr

    # different aggregation method
    beta_hat, selected = ensemble_clustered_inference_pvalue(
        n_samples,
        True,
        list_ward,
        list_desparsified_lassos,
        fdr_control="bhy",
    )
    tp = np.sum(selected[:interior_support])
    fp = np.sum(selected[extended_support:])
    power = tp / (interior_support)
    fdp = fp / max(fp + tp, 1)

    assert power >= 0.5
    assert fdp <= fdr
>>>>>>> 1f97f5b8
<|MERGE_RESOLUTION|>--- conflicted
+++ resolved
@@ -67,41 +67,19 @@
         n_clusters=n_clusters, connectivity=connectivity, linkage="ward"
     )
 
-<<<<<<< HEAD
     clustered_inference = EnsembleClusteredInference(
         ward=ward, scaler_sampling=StandardScaler(), n_bootstraps=1
     ).fit(X_init, y)
     clustered_inference.importance(X_init, y)
-=======
-    ward_, desparsified_lassos = clustered_inference(
-        X_init, y, ward, scaler_sampling=StandardScaler()
-    )
-
-    beta_hat, pval, pval_corr, one_minus_pval, one_minus_pval_corr = (
-        clustered_inference_pvalue(n_samples, None, ward_, desparsified_lassos)
-    )
->>>>>>> 1f97f5b8
 
     alpha = 0.05
-    tp = np.sum(pval_corr[:interior_support] < alpha)
-    fp = np.sum(pval_corr[extended_support:] < alpha)
+    tp = np.sum(clustered_inference.pval_corr[:interior_support] < alpha)
+    fp = np.sum(clustered_inference.pval_corr[extended_support:] < alpha)
     power = tp / interior_support
     fdp = fp / max(fp + tp, 1)
 
-<<<<<<< HEAD
-    assert_almost_equal(
-        clustered_inference.pvalues_corr_[:interior_support],
-        expected[:interior_support],
-    )
-    assert_almost_equal(
-        clustered_inference.pvalues_corr_[extended_support:200],
-        expected[extended_support:200],
-        decimal=1,
-    )
-=======
     assert power >= 0.5
     assert fdp <= alpha
->>>>>>> 1f97f5b8
 
 
 # Scenario 2: temporal data
@@ -141,7 +119,6 @@
     ward = FeatureAgglomeration(
         n_clusters=n_clusters, connectivity=connectivity, linkage="ward"
     )
-<<<<<<< HEAD
 
     clustered_inference = EnsembleClusteredInference(
         ward=ward,
@@ -151,37 +128,13 @@
     ).fit(X, y)
     clustered_inference.importance(X, y)
 
-    expected = 0.5 * np.ones(n_features)
-    expected[:support_size] = 0.0
-
-    assert_almost_equal(
-        clustered_inference.pvalues_corr_[:interior_support],
-        expected[:interior_support],
-        decimal=3,
-    )
-    assert_almost_equal(
-        clustered_inference.pvalues_corr_[extended_support:],
-        expected[extended_support:],
-        decimal=1,
-    )
-=======
-
-    ward_, desparsified_lassos = clustered_inference(
-        X, y, ward, scaler_sampling=StandardScaler()
-    )
-
-    beta_hat, pval, pval_corr, one_minus_pval, one_minus_pval_corr = (
-        clustered_inference_pvalue(n_samples, True, ward_, desparsified_lassos)
-    )
-
     alpha = 0.05
-    tp = np.sum(pval_corr[:interior_support] < alpha)
-    fp = np.sum(pval_corr[extended_support:] < alpha)
+    tp = np.sum(clustered_inference.pval_corr[:interior_support] < alpha)
+    fp = np.sum(clustered_inference.pval_corr[extended_support:] < alpha)
     power = tp / interior_support
     fdp = fp / max(fp + tp, 1)
     assert power >= 0.5
     assert fdp <= alpha
->>>>>>> 1f97f5b8
 
 
 # Scenario 3: data with no temporal dimension and with groups
@@ -234,7 +187,6 @@
         n_clusters=n_clusters, connectivity=connectivity, linkage="ward"
     )
 
-<<<<<<< HEAD
     clustered_inference = EnsembleClusteredInference(
         ward=ward,
         scaler_sampling=StandardScaler(),
@@ -242,38 +194,15 @@
         n_bootstraps=1,
     ).fit(X_, y_)
     clustered_inference.importance(X_, y_)
-=======
-    ward_, desparsified_lassos = clustered_inference(
-        X_, y_, ward, groups=groups, scaler_sampling=StandardScaler()
-    )
-
-    beta_hat, pval, pval_corr, one_minus_pval, one_minus_pval_corr = (
-        clustered_inference_pvalue(
-            n_groups * n_samples, False, ward_, desparsified_lassos
-        )
-    )
->>>>>>> 1f97f5b8
 
     alpha = 0.05
-    tp = np.sum(pval_corr[:interior_support] < alpha)
-    fp = np.sum(pval_corr[extended_support:] < alpha)
+    tp = np.sum(clustered_inference.pval_corr[:interior_support] < alpha)
+    fp = np.sum(clustered_inference.pval_corr[extended_support:] < alpha)
     power = tp / interior_support
     fdp = fp / max(fp + tp, 1)
 
-<<<<<<< HEAD
-    assert_almost_equal(
-        clustered_inference.pvalues_corr_[:interior_support],
-        expected[:interior_support],
-    )
-    assert_almost_equal(
-        clustered_inference.pvalues_corr_[extended_support:200],
-        expected[extended_support:200],
-        decimal=1,
-    )
-=======
     assert power >= 0.5
     assert fdp <= alpha
->>>>>>> 1f97f5b8
 
 
 def test_ensemble_clustered_inference():
@@ -315,7 +244,6 @@
         n_clusters=n_clusters, connectivity=connectivity, linkage="ward"
     )
 
-<<<<<<< HEAD
     EnCluDl = EnsembleClusteredInference(
         ward=ward,
         scaler_sampling=StandardScaler(),
@@ -323,22 +251,6 @@
     ).fit(X_init, y)
     EnCluDl.importance(X_init, y)
     selected = EnCluDl.fdr_selection(fdr=0.1)
-=======
-    list_ward, list_desparsified_lassos = ensemble_clustered_inference(
-        X_init,
-        y,
-        ward,
-        scaler_sampling=StandardScaler(),
-        n_bootstraps=n_bootstraps,
-    )
-    beta_hat, selected = ensemble_clustered_inference_pvalue(
-        n_samples,
-        False,
-        list_ward,
-        list_desparsified_lassos,
-        fdr=fdr,
-    )
->>>>>>> 1f97f5b8
 
     tp = np.sum(selected[: support_size - margin_size])
     fp = np.sum(selected[support_size + margin_size :])
@@ -383,7 +295,6 @@
         n_clusters=n_clusters, connectivity=connectivity, linkage="ward"
     )
 
-<<<<<<< HEAD
     EnCluDl = EnsembleClusteredInference(
         variable_importance=set_desparsified_lasso_multi_time(),
         ward=ward,
@@ -392,31 +303,13 @@
     ).fit(X, y)
     EnCluDl.importance(X, y)
     selected = EnCluDl.fdr_selection(fdr=0.1, fdr_control="bhq")
-=======
-    list_ward, list_desparsified_lassos = ensemble_clustered_inference(
-        X,
-        y,
-        ward,
-        scaler_sampling=StandardScaler(),
-        n_bootstraps=n_bootstraps,
-    )
-    beta_hat, selected = ensemble_clustered_inference_pvalue(
-        n_samples, True, list_ward, list_desparsified_lassos, fdr_control="bhq", fdr=fdr
-    )
->>>>>>> 1f97f5b8
 
     tp = np.sum(selected[:interior_support])
     fp = np.sum(selected[extended_support:])
     power = tp / (interior_support)
     fdp = fp / max(fp + tp, 1)
-
-<<<<<<< HEAD
-    assert_almost_equal(
-        selected[:interior_support], expected[:interior_support], decimal=3
-    )
-    assert_almost_equal(
-        selected[extended_support:], expected[extended_support:], decimal=1
-    )
+    assert power >= 0.5
+    assert fdp <= fdr
 
     # different aggregation method
     selected = EnCluDl.fdr_selection(fdr=0.1, fdr_control="bhy")
@@ -424,29 +317,10 @@
     expected = np.zeros(n_features)
     expected[:support_size] = 1.0
 
-    assert_almost_equal(
-        selected[:interior_support], expected[:interior_support], decimal=3
-    )
-    assert_almost_equal(
-        selected[extended_support:], expected[extended_support:], decimal=1
-    )
-=======
-    assert power >= 0.5
-    assert fdp <= fdr
-
-    # different aggregation method
-    beta_hat, selected = ensemble_clustered_inference_pvalue(
-        n_samples,
-        True,
-        list_ward,
-        list_desparsified_lassos,
-        fdr_control="bhy",
-    )
     tp = np.sum(selected[:interior_support])
     fp = np.sum(selected[extended_support:])
     power = tp / (interior_support)
     fdp = fp / max(fp + tp, 1)
 
     assert power >= 0.5
-    assert fdp <= fdr
->>>>>>> 1f97f5b8
+    assert fdp <= fdr