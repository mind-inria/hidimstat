"""
Test the clustered_inference module
"""

import numpy as np
from numpy.testing import assert_almost_equal
from sklearn.cluster import FeatureAgglomeration
from sklearn.feature_extraction import image
from sklearn.preprocessing import StandardScaler

from hidimstat._utils.scenario import multivariate_simulation
from hidimstat.ensemble_clustered_inference import (
    clustered_inference,
    clustered_inference_pvalue,
    ensemble_clustered_inference,
    ensemble_clustered_inference_pvalue,
)


# Scenario 1: data with no temporal dimension
def test_clustered_inference_no_temporal():
    """
    Testing the procedure on one simulations with a 1D data structure and
    with n << p: no temporal dimension. The support is connected and of
    size 10, it must be recovered with a small spatial tolerance
    parametrized by `margin_size`.
    Computing one sided p-values, we want low p-values for the features of
    the support and p-values close to 0.5 for the others.
    """

    n_samples, n_features = 100, 2000
    support_size = 10
    signal_noise_ratio = 5.0
    rho = 0.95
    n_clusters = 150
    margin_size = 5
    interior_support = support_size - margin_size
    extended_support = support_size + margin_size

    X_init, y, beta, noise = multivariate_simulation(
        n_samples=n_samples,
        n_features=n_features,
        support_size=support_size,
        signal_noise_ratio=signal_noise_ratio,
        rho=rho,
        shuffle=False,
        continuous_support=True,
        seed=2,
    )

    y = y - np.mean(y)
    X_init = X_init - np.mean(X_init, axis=0)

    connectivity = image.grid_to_graph(n_x=n_features, n_y=1, n_z=1)
    ward = FeatureAgglomeration(
        n_clusters=n_clusters, connectivity=connectivity, linkage="ward"
    )

    ward_, beta_hat, theta_hat, precision_diag = clustered_inference(
        X_init, y, ward, scaler_sampling=StandardScaler()
    )

    beta_hat, pval, pval_corr, one_minus_pval, one_minus_pval_corr = (
        clustered_inference_pvalue(
            n_samples, None, ward_, beta_hat, theta_hat, precision_diag
        )
    )

    expected = 0.5 * np.ones(n_features)
    expected[:support_size] = 0.0

    assert_almost_equal(pval_corr[:interior_support], expected[:interior_support])
    assert_almost_equal(
        pval_corr[extended_support:200], expected[extended_support:200], decimal=1
    )


# Scenario 2: temporal data
def test_clustered_inference_temporal():
    """
    Testing the procedure on two simulations with a 1D data structure and
    with n << p: with a temporal dimension. The support is connected and
    of size 10, it must be recovered with a small spatial tolerance
    parametrized by `margin_size`.
    Computing one sided p-values, we want low p-values for the features of
    the support and p-values close to 0.5 for the others.
    """
    n_samples, n_features, n_target = 200, 2000, 10
    support_size = 10
    signal_noise_ratio = 50.0
    rho_serial = 0.9
    rho_data = 0.9
    n_clusters = 150
    margin_size = 5
    interior_support = support_size - margin_size
    extended_support = support_size + margin_size

    X, y, beta, noise = multivariate_simulation(
        n_samples=n_samples,
        n_features=n_features,
        n_targets=n_target,
        support_size=support_size,
        signal_noise_ratio=signal_noise_ratio,
        rho_serial=rho_serial,
        rho=rho_data,
        shuffle=False,
        continuous_support=True,
        seed=10,
    )

    connectivity = image.grid_to_graph(n_x=n_features, n_y=1, n_z=1)
    ward = FeatureAgglomeration(
        n_clusters=n_clusters, connectivity=connectivity, linkage="ward"
    )
    ward_, beta_hat, theta_hat, precision_diag = clustered_inference(
<<<<<<< HEAD
        X,
        y,
        ward,
        n_clusters,
        scaler_sampling=StandardScaler(),
        random_state=0,
=======
        X, y, ward, scaler_sampling=StandardScaler()
>>>>>>> 61a7c671
    )

    beta_hat, pval, pval_corr, one_minus_pval, one_minus_pval_corr = (
        clustered_inference_pvalue(
            n_samples,
            True,
            ward_,
            beta_hat,
            theta_hat,
            precision_diag,
        )
    )

    expected = 0.5 * np.ones(n_features)
    expected[:support_size] = 0.0

    assert_almost_equal(
        pval_corr[:interior_support], expected[:interior_support], decimal=3
    )
    assert_almost_equal(
        pval_corr[extended_support:], expected[extended_support:], decimal=1
    )


# Scenario 3: data with no temporal dimension and with groups
def test_clustered_inference_no_temporal_groups():
    """
    Testing the procedure on one simulations with a 1D data structure and
    with n << p: no temporal dimension. The support is connected and of
    size 10, it must be recovered with a small spatial tolerance
    parametrized by `margin_size`.
    We group the sample in 10 groups of size 10.
    Computing one sided p-values, we want low p-values for the features of
    the support and p-values close to 0.5 for the others.
    """

    n_samples, n_features = 20, 1500
    support_size = 10
    n_groups = 10
    signal_noise_ratio = 5.0
    rho = 0.95
    n_clusters = 150
    margin_size = 5
    interior_support = support_size - margin_size
    extended_support = support_size + margin_size

    # create n_group of samples
    X_ = []
    y_ = []
    for i in range(n_groups):
        X_init, y, beta, noise = multivariate_simulation(
            n_samples=n_samples,
            n_features=n_features,
            support_size=support_size,
            signal_noise_ratio=signal_noise_ratio,
            rho=rho,
            shuffle=False,
            continuous_support=True,
            seed=4 + i,
        )
        X_.append(X_init)
        y_.append(y)

    y_ = np.concatenate(y_)
    y_ = y_ - np.mean(y_)
    X_ = np.concatenate(X_)
    X_ = X_ - np.mean(X_, axis=0)
    groups = np.repeat(np.arange(0, n_groups), n_samples)

    connectivity = image.grid_to_graph(n_x=n_features, n_y=1, n_z=1)
    ward = FeatureAgglomeration(
        n_clusters=n_clusters, connectivity=connectivity, linkage="ward"
    )

    ward_, beta_hat, theta_hat, precision_diag = clustered_inference(
        X_, y_, ward, groups=groups, scaler_sampling=StandardScaler()
    )

    beta_hat, pval, pval_corr, one_minus_pval, one_minus_pval_corr = (
        clustered_inference_pvalue(
            n_groups * n_samples, False, ward_, beta_hat, theta_hat, precision_diag
        )
    )

    expected = 0.5 * np.ones(n_features)
    expected[:support_size] = 0.0

    assert_almost_equal(pval_corr[:interior_support], expected[:interior_support])
    assert_almost_equal(
        pval_corr[extended_support:200], expected[extended_support:200], decimal=1
    )


def test_ensemble_clustered_inference():
    """Testing the procedure on a simulation with a 1D data structure
    and with n << p: the first test has no temporal dimension, the second has a
    temporal dimension. The support is connected and of size 10, it must be
    recovered with a small spatial tolerance parametrized by `margin_size`.
    Computing one sided p-values, we want low p-values for the features of
    the support and p-values close to 0.5 for the others."""

    # Scenario 1: data with no temporal dimension
    # ###########################################
    n_samples, n_features = 200, 2000
    support_size = 10
    signal_noise_ratio = 5.0
    rho = 0.95

    X_init, y, beta, noise = multivariate_simulation(
        n_samples=n_samples,
        n_features=n_features,
        support_size=support_size,
        signal_noise_ratio=signal_noise_ratio,
        rho=rho,
        shuffle=False,
        continuous_support=True,
        seed=0,
    )

    margin_size = 5
    n_clusters = 200
    n_bootstraps = 3

    y = y - np.mean(y)
    X_init = X_init - np.mean(X_init, axis=0)

    connectivity = image.grid_to_graph(n_x=n_features, n_y=1, n_z=1)
    ward = FeatureAgglomeration(
        n_clusters=n_clusters, connectivity=connectivity, linkage="ward"
    )

    list_ward, list_beta_hat, list_theta_hat, list_precision_diag = (
        ensemble_clustered_inference(
            X_init,
            y,
            ward,
            scaler_sampling=StandardScaler(),
            n_bootstraps=n_bootstraps,
            random_state=0,
        )
    )
    beta_hat, selected = ensemble_clustered_inference_pvalue(
        n_samples,
        False,
        list_ward,
        list_beta_hat,
        list_theta_hat,
        list_precision_diag,
    )

    expected = np.zeros(n_features)
    expected[:support_size] = 1.0

    assert_almost_equal(
        selected[: support_size - margin_size], expected[: support_size - margin_size]
    )
    assert_almost_equal(
        selected[support_size + margin_size :],
        expected[support_size + margin_size :],
        decimal=1,
    )


def test_ensemble_clustered_inference_temporal_data():
    "Test with temporal data"
    # Scenario 2: temporal data
    # #########################
    n_samples, n_features, n_target = 200, 400, 10
    support_size = 10
    signal_noise_ratio = 5.0
    rho_serial = 0.9
    rho_data = 0.9
    n_clusters = 50
    margin_size = 5
    interior_support = support_size - margin_size
    extended_support = support_size + margin_size
    n_bootstraps = 4

    X, y, beta, noise = multivariate_simulation(
        n_samples=n_samples,
        n_features=n_features,
        n_targets=n_target,
        support_size=support_size,
        signal_noise_ratio=signal_noise_ratio,
        rho_serial=rho_serial,
        rho=rho_data,
        shuffle=False,
        continuous_support=True,
        seed=7,
    )

    connectivity = image.grid_to_graph(n_x=n_features, n_y=1, n_z=1)
    ward = FeatureAgglomeration(
        n_clusters=n_clusters, connectivity=connectivity, linkage="ward"
    )

    list_ward, list_beta_hat, list_theta_hat, list_precision_diag = (
        ensemble_clustered_inference(
            X,
            y,
            ward,
            scaler_sampling=StandardScaler(),
            n_bootstraps=n_bootstraps,
            random_state=0,
        )
    )
    beta_hat, selected = ensemble_clustered_inference_pvalue(
        n_samples,
        True,
        list_ward,
        list_beta_hat,
        list_theta_hat,
        list_precision_diag,
        fdr_control="bhq",
    )

    expected = np.zeros(n_features)
    expected[:support_size] = 1.0

    assert_almost_equal(
        selected[:interior_support, 0], expected[:interior_support], decimal=3
    )
    assert_almost_equal(
        selected[extended_support:, 0], expected[extended_support:], decimal=1
    )

    # different aggregation method
    beta_hat, selected = ensemble_clustered_inference_pvalue(
        n_samples,
        True,
        list_ward,
        list_beta_hat,
        list_theta_hat,
        list_precision_diag,
        fdr_control="bhy",
    )

    expected = np.zeros(n_features)
    expected[:support_size] = 1.0

    assert_almost_equal(
        selected[:interior_support, 0], expected[:interior_support], decimal=3
    )
    assert_almost_equal(
        selected[extended_support:, 0], expected[extended_support:], decimal=1
    )<|MERGE_RESOLUTION|>--- conflicted
+++ resolved
@@ -113,16 +113,7 @@
         n_clusters=n_clusters, connectivity=connectivity, linkage="ward"
     )
     ward_, beta_hat, theta_hat, precision_diag = clustered_inference(
-<<<<<<< HEAD
-        X,
-        y,
-        ward,
-        n_clusters,
-        scaler_sampling=StandardScaler(),
-        random_state=0,
-=======
-        X, y, ward, scaler_sampling=StandardScaler()
->>>>>>> 61a7c671
+        X, y, ward, scaler_sampling=StandardScaler(), random_state=0
     )
 
     beta_hat, pval, pval_corr, one_minus_pval, one_minus_pval_corr = (
