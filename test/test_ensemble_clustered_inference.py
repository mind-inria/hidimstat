"""
Test the clustered_inference module
"""

import numpy as np
from numpy.testing import assert_almost_equal
from sklearn.cluster import FeatureAgglomeration
from sklearn.feature_extraction import image
from sklearn.linear_model import LassoCV, MultiTaskLassoCV

from hidimstat import CluDL, DesparsifiedLasso, EnCluDL
from hidimstat._utils.scenario import (
    multivariate_simulation,
    multivariate_simulation_spatial,
)
from hidimstat.statistical_tools.multiple_testing import fdp_power


def spatially_relaxed_fdp_power(
    selected, ground_truth, roi_size, spatial_tolerance, shape
):
    """
    Calculate False Discovery Proportion and statistical power with spatial
    relaxation. Useful for testing methods using clustering on spatial data where
    false positives near true positives can be less penalized.

    """
    beta_ids = np.argwhere(ground_truth == 1).flatten()
    roi_size_extended = roi_size + spatial_tolerance
    ground_truth_extended = ground_truth.copy().reshape(shape)
    ground_truth_extended[0:roi_size_extended, 0:roi_size_extended] += 1
    ground_truth_extended[-roi_size_extended:, -roi_size_extended:] += 1
    ground_truth_extended[0:roi_size_extended, -roi_size_extended:] += 1
    ground_truth_extended[-roi_size_extended:, 0:roi_size_extended] += 1
    ground_truth_extended = (ground_truth_extended > 0).astype(int).flatten()

    selected_ids = np.argwhere(selected).flatten()
    true_positive = np.intersect1d(selected_ids, beta_ids)

    ground_truth_extended_ids = np.argwhere(
        ground_truth_extended.flatten() == 1
    ).flatten()
    false_positive = np.setdiff1d(selected_ids, ground_truth_extended_ids)

    fdp = len(false_positive) / len(selected_ids)
    power = len(true_positive) / len(beta_ids)
    return fdp, power


def test_cludl_spatial():
    """
    Test CluDL on a 2D spatial simulation. Testing for support recovery methods using
    clustering is challenging as clusters that intersect the true support can also
    include non-support features, rapidly increasing false positives. To address this,
    we introduce a spatial relaxation in the evaluation metrics.

     - Test that the spatially relaxed FDP is below a specified FDR threshold (0.1).
     - Test that the statistical power is above a specified threshold (0.8).
    """

    n_samples = 200
    shape = (20, 20)
    n_features = shape[1] * shape[0]
    roi_size = 4  # size of the edge of the four predictive regions
    signal_noise_ratio = 32.0  # noise standard deviation
    smooth_X = 0.6  # level of spatial smoothing introduced by the Gaussian filter

    fdp_list = []
    power_list = []
    for seed in range(10):
        # generating the data
        X_init, y, beta, epsilon = multivariate_simulation_spatial(
            n_samples, shape, roi_size, signal_noise_ratio, smooth_X, seed=seed
        )

        y = y - np.mean(y)
        X_init = X_init - np.mean(X_init, axis=0)

        n_clusters = 200
        connectivity = image.grid_to_graph(n_x=n_features, n_y=1, n_z=1)
        clustering = FeatureAgglomeration(
            n_clusters=n_clusters, connectivity=connectivity, linkage="ward"
        )
        estimator = LassoCV(max_iter=1000, tol=0.0001, eps=0.01, fit_intercept=False)
        cludl = CluDL(
            desparsified_lasso=DesparsifiedLasso(estimator=estimator),
            clustering=clustering,
            random_state=seed,
        )
        cludl.fit_importance(X_init, y)
        fdr = 0.1
        selected = cludl.fdr_selection(fdr=fdr, two_tailed_test=False)

        fdp, power = spatially_relaxed_fdp_power(
            selected=selected,
            ground_truth=beta,
            roi_size=roi_size,
            spatial_tolerance=3,
            shape=shape,
        )
        fdp_list.append(fdp)
        power_list.append(power)
    assert np.mean(power_list) >= 0.8
    assert np.mean(fdp_list) <= fdr


def test_encludl_spatial():
    """
    Test CluDL on a 2D spatial simulation. Testing for support recovery methods using
    clustering is challenging as clusters that intersect the true support can also
    include non-support features, rapidly increasing false positives. To address this,
    we introduce a spatial relaxation in the evaluation metrics.

     - Test that the spatially relaxed FDP is below a specified FDR threshold (0.1).
     - Test that the statistical power is above a specified threshold (0.8).
    """

    n_samples = 400
    shape = (20, 20)
    n_features = shape[1] * shape[0]
    roi_size = 4  # size of the edge of the four predictive regions
    signal_noise_ratio = 32.0  # noise standard deviation
    smooth_X = 0.6  # level of spatial smoothing introduced by the Gaussian filter

    fdp_list = []
    power_list = []
    for seed in range(10):
        # generating the data
        X_init, y, beta, epsilon = multivariate_simulation_spatial(
            n_samples, shape, roi_size, signal_noise_ratio, smooth_X, seed=seed
        )

        y = y - np.mean(y)
        X_init = X_init - np.mean(X_init, axis=0)

        n_clusters = 200
        connectivity = image.grid_to_graph(n_x=n_features, n_y=1, n_z=1)
        clustering = FeatureAgglomeration(
            n_clusters=n_clusters, connectivity=connectivity, linkage="ward"
        )

        estimator = LassoCV(max_iter=1000, tol=0.0001, eps=0.01, fit_intercept=False)
        cludl = EnCluDL(
            desparsified_lasso=DesparsifiedLasso(estimator=estimator),
            clustering=clustering,
            n_bootstraps=5,
            random_state=seed,
        )
        cludl.fit_importance(X_init, y)
        fdr = 0.1
        selected = cludl.fdr_selection(fdr=fdr, two_tailed_test=False)

        fdp, power = spatially_relaxed_fdp_power(
            selected=selected,
            ground_truth=beta,
            roi_size=roi_size,
            spatial_tolerance=3,
            shape=shape,
        )
        fdp_list.append(fdp)
        power_list.append(power)
    assert np.mean(power_list) >= 0.5
    assert np.mean(fdp_list) <= fdr


def test_cludl_temporal():
    """
    Testing the procedure on two simulations with a 1D data structure and
    with n << p: with a temporal dimension. The support is connected and
    of size 10, it must be recovered with a small spatial tolerance
    parametrized by `margin_size`.
    """
    n_samples, n_features, n_target = 100, 500, 3
    support_size = 10
    signal_noise_ratio = 50.0
    rho_serial = 0.9
    rho_data = 0.9
    n_clusters = 100
    margin_size = 5
    extended_support = support_size + margin_size
    test_tol = 0.05

    fdp_list = []
    power_list = []
    for seed in range(10):
        X, y, beta, noise = multivariate_simulation(
            n_samples=n_samples,
            n_features=n_features,
            n_targets=n_target,
            support_size=support_size,
            signal_noise_ratio=signal_noise_ratio,
            rho_serial=rho_serial,
            rho=rho_data,
            shuffle=False,
            continuous_support=True,
            seed=seed,
        )

        connectivity = image.grid_to_graph(n_x=n_features, n_y=1, n_z=1)
        ward = FeatureAgglomeration(
            n_clusters=n_clusters, connectivity=connectivity, linkage="ward"
        )

        cludl = CluDL(
            desparsified_lasso=DesparsifiedLasso(
                estimator=MultiTaskLassoCV(max_iter=1000)
            ),
            clustering=ward,
            random_state=seed,
        )
        cludl.fit_importance(X, y)

        alpha = 0.05
        selected = cludl.fdr_selection(fdr=alpha, two_tailed_test=False)
        gt_mask = np.zeros(n_features, dtype=int)
        gt_mask[:extended_support] = 1
        fdp, power = fdp_power(
            selected=selected,
            ground_truth=gt_mask,
        )
        fdp_list.append(fdp)
        power_list.append(power)
<<<<<<< HEAD
    assert np.mean(power_list) >= 0.5
    assert np.mean(fdp_list) <= 2 * alpha
=======
    assert np.mean(power_list) >= 0.5 - test_tol
    assert np.mean(fdp_list) <= alpha + test_tol
>>>>>>> 85ba4980


def test_encludl_temporal():
    """
    Testing the procedure on two simulations with a 1D data structure and
    with n << p: with a temporal dimension. The support is connected and
    of size 10, it must be recovered with a small spatial tolerance
    parametrized by `margin_size`.
    """
    n_samples, n_features, n_target = 200, 100, 3
    support_size = 10
    signal_noise_ratio = 50.0
    rho_serial = 0.9
    rho_data = 0.5
    n_clusters = 50
    margin_size = 5
    extended_support = support_size + margin_size

    fdp_list = []
    power_list = []
    for seed in range(10):
        X, y, beta, noise = multivariate_simulation(
            n_samples=n_samples,
            n_features=n_features,
            n_targets=n_target,
            support_size=support_size,
            signal_noise_ratio=signal_noise_ratio,
            rho_serial=rho_serial,
            rho=rho_data,
            shuffle=False,
            continuous_support=True,
            seed=seed,
        )

        connectivity = image.grid_to_graph(n_x=n_features, n_y=1, n_z=1)
        ward = FeatureAgglomeration(
            n_clusters=n_clusters, connectivity=connectivity, linkage="ward"
        )

        cludl = EnCluDL(
            desparsified_lasso=DesparsifiedLasso(
                estimator=MultiTaskLassoCV(max_iter=1000)
            ),
            clustering=ward,
            n_bootstraps=5,
            random_state=seed,
        )
        cludl.fit_importance(X, y)

        alpha = 0.1
        selected = cludl.fdr_selection(fdr=alpha, two_tailed_test=False)
        gt_mask = np.zeros(n_features, dtype=int)
        gt_mask[:extended_support] = 1
        fdp, power = fdp_power(
            selected=selected,
            ground_truth=gt_mask,
        )
        fdp_list.append(fdp)
        power_list.append(power)
    assert np.mean(power_list) >= 0.5
    assert np.mean(fdp_list) <= alpha<|MERGE_RESOLUTION|>--- conflicted
+++ resolved
@@ -220,13 +220,8 @@
         )
         fdp_list.append(fdp)
         power_list.append(power)
-<<<<<<< HEAD
     assert np.mean(power_list) >= 0.5
     assert np.mean(fdp_list) <= 2 * alpha
-=======
-    assert np.mean(power_list) >= 0.5 - test_tol
-    assert np.mean(fdp_list) <= alpha + test_tol
->>>>>>> 85ba4980
 
 
 def test_encludl_temporal():
