--- conflicted
+++ resolved
@@ -6,17 +6,12 @@
 from sklearn.tree import DecisionTreeRegressor
 
 from hidimstat._utils.scenario import multivariate_simulation
-from hidimstat.gaussian_knockoff import _s_equi, gaussian_knockoff_generation
 from hidimstat.knockoffs import (
     model_x_knockoff,
     model_x_knockoff_bootstrap_e_value,
     model_x_knockoff_bootstrap_quantile,
     model_x_knockoff_pvalue,
 )
-<<<<<<< HEAD
-from hidimstat._utils.scenario import multivariate_simulation
-=======
->>>>>>> 7d642a4c
 from hidimstat.statistical_tools.multiple_testing import fdp_power
 
 
@@ -246,82 +241,8 @@
         n_bootstraps=1,
         fdr=fdr,
     )
-<<<<<<< HEAD
-    for i in selected:
-        assert np.any(i == non_zero)
-=======
 
     tp = len(set(selected) & set(non_zero))
     fp = len(set(selected) - set(non_zero))
     assert fp / (p - len(non_zero)) <= fdr
-    assert tp / len(non_zero) >= 0.8
-
-
-def test_gaussian_knockoff_equi():
-    """test function of gaussian knockoff"""
-    seed = 42
-    n = 100
-    p = 50
-    X, y, beta, noise = multivariate_simulation(n, p, seed=seed)
-    non_zero = np.where(beta)[0]
-    mu = X.mean(axis=0)
-    sigma = LedoitWolf(assume_centered=True).fit(X).covariance_
-
-    X_tilde, mu_tilde, sigma_tilde_decompose = gaussian_knockoff_generation(
-        X, mu, sigma, random_state=seed * 2
-    )
-
-    assert X_tilde.shape == (n, p)
-
-
-def test_gaussian_knockoff_equi_warning():
-    "test warning in gaussian knockoff"
-    seed = 42
-    n = 100
-    p = 50
-    tol = 1e-14
-    rgn = np.random.RandomState(seed)
-    X = rgn.randn(n, p)
-    mu = X.mean(axis=0)
-    # create a positive definite matrix
-    u, s, vh = np.linalg.svd(rgn.randn(p, p))
-    d = np.eye(p) * tol / 10
-    sigma = u * d * u.T
-    with pytest.warns(
-        UserWarning,
-        match="The conditional covariance matrix for knockoffs is not positive",
-    ):
-        X_tilde, mu_tilde, sigma_tilde_decompose = gaussian_knockoff_generation(
-            X, mu, sigma, random_state=seed * 2, tol=tol
-        )
-
-    assert X_tilde.shape == (n, p)
-
-
-def test_s_equi_not_define_positive():
-    """test the warning and error of s_equi function"""
-    n = 10
-    tol = 1e-7
-    seed = 42
-
-    # random positive matrix
-    rgn = np.random.RandomState(seed)
-    a = rgn.randn(n, n)
-    a -= np.min(a)
-    with pytest.raises(
-        Exception, match="The covariance matrix is not positive-definite."
-    ):
-        _s_equi(a)
-
-    # matrix with positive eigenvalues, positive diagonal
-    while not np.all(np.linalg.eigvalsh(a) > tol):
-        a += 0.1 * np.eye(n)
-    with pytest.warns(UserWarning, match="The equi-correlated matrix"):
-        _s_equi(a)
-
-    # positive definite matrix
-    u, s, vh = np.linalg.svd(a)
-    d = np.eye(n)
-    sigma = u * d * u.T
-    _s_equi(sigma)
->>>>>>> 7d642a4c
+    assert tp / len(non_zero) >= 0.8