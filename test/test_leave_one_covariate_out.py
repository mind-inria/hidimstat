import numpy as np
import pandas as pd
import pytest
from sklearn.exceptions import NotFittedError
from sklearn.linear_model import LinearRegression, LogisticRegression
from sklearn.metrics import log_loss
from sklearn.model_selection import train_test_split

<<<<<<< HEAD
from hidimstat import loco, LOCO
=======
from hidimstat import LOCO
from hidimstat._utils.scenario import multivariate_simulation
>>>>>>> 894ff9dc
from hidimstat.base_perturbation import BasePerturbation


def test_loco():
    """Test the Leave-One-Covariate-Out algorithm on a linear scenario."""
    X, y, beta, noise = multivariate_simulation(
        n_samples=150,
        n_features=200,
        support_size=10,
        shuffle=False,
        seed=42,
    )
    important_features = np.where(beta != 0)[0]
    non_important_features = np.where(beta == 0)[0]

    X_train, X_test, y_train, y_test = train_test_split(X, y, random_state=0)

    regression_model = LinearRegression()
    regression_model.fit(X_train, y_train)

    loco = LOCO(
        estimator=regression_model,
        method="predict",
        features_groups=None,
        n_jobs=1,
    )

    loco.fit(
        X_train,
        y_train,
    )
    importance = loco.importance(X_test, y_test)

    assert importance.shape == (X.shape[1],)
    assert (
        importance[important_features].mean()
        > importance[non_important_features].mean()
    )

    # Same with groups and a pd.DataFrame
    groups = {
        "group_0": [f"col_{i}" for i in important_features],
        "the_group_1": [f"col_{i}" for i in non_important_features],
    }
    X_df = pd.DataFrame(X, columns=[f"col_{i}" for i in range(X.shape[1])])
    X_train_df, X_test_df, y_train, y_test = train_test_split(X_df, y, random_state=0)
    regression_model.fit(X_train_df, y_train)
    loco = LOCO(
        estimator=regression_model,
        method="predict",
        features_groups=groups,
        n_jobs=1,
    )
    loco.fit(
        X_train_df,
        y_train,
    )
    # warnings because we doesn't consider the name of columns of pandas
    with pytest.warns(UserWarning, match="X does not have valid feature names, but"):
        importance = loco.importance(X_test_df, y_test)

    assert importance[0].mean() > importance[1].mean()

    # Classification case
    y_clf = np.where(y > np.median(y), 1, 0)
    _, _, y_train_clf, y_test_clf = train_test_split(X, y_clf, random_state=0)
    logistic_model = LogisticRegression()
    logistic_model.fit(X_train, y_train_clf)

    loco_clf = LOCO(
        estimator=logistic_model,
        method="predict_proba",
        features_groups={
            "group_0": important_features,
            "the_group_1": non_important_features,
        },
        loss=log_loss,
        n_jobs=1,
    )
    loco_clf.fit(
        X_train,
        y_train_clf,
    )
    importance_clf = loco_clf.importance(X_test, y_test_clf)

    assert importance_clf.shape == (2,)
    assert importance[0].mean() > importance[1].mean()


def test_raises_value_error():
    """Test for error when model does not have predict_proba or predict."""
    X, y, beta, noise = multivariate_simulation(
        n_samples=150,
        n_features=200,
        support_size=10,
        shuffle=False,
        seed=42,
    )
    # Not fitted estimator
    with pytest.raises(NotFittedError):
        loco = LOCO(
            estimator=LinearRegression(),
            method="predict",
        )

    # Not fitted sub-model when calling importance and predict
    with pytest.raises(ValueError, match="The class is not fitted."):
        fitted_model = LinearRegression().fit(X, y)
        loco = LOCO(
            estimator=fitted_model,
            method="predict",
        )
        loco.predict(X)
    with pytest.raises(ValueError, match="The class is not fitted."):
        fitted_model = LinearRegression().fit(X, y)
        loco = LOCO(
            estimator=fitted_model,
            method="predict",
        )
        loco.importance(X, y)

    with pytest.raises(
        ValueError, match="The estimators require to be fit before to use them"
    ):
        fitted_model = LinearRegression().fit(X, y)
        loco = LOCO(
            estimator=fitted_model,
            method="predict",
        )
        BasePerturbation.fit(loco, X, y)
        loco.importance(X, y)


def test_loco_function():
    """Test the function of LOCO algorithm on a linear scenario."""
    X, y, beta, noise = multivariate_simulation(
        n_samples=150,
        n_features=200,
        support_size=10,
        shuffle=False,
        seed=42,
    )
    important_features = np.where(beta != 0)[0]
    non_important_features = np.where(beta == 0)[0]

    X_train, X_test, y_train, y_test = train_test_split(X, y, random_state=0)

    regression_model = LinearRegression()
    regression_model.fit(X_train, y_train)

    selection, importance, pvalue = loco(
        regression_model,
        X,
        y,
        method="predict",
        n_jobs=1,
    )

    assert importance.shape == (X.shape[1],)
    assert (
        importance[important_features].mean()
        > importance[non_important_features].mean()
    )<|MERGE_RESOLUTION|>--- conflicted
+++ resolved
@@ -6,12 +6,8 @@
 from sklearn.metrics import log_loss
 from sklearn.model_selection import train_test_split
 
-<<<<<<< HEAD
-from hidimstat import loco, LOCO
-=======
-from hidimstat import LOCO
+from hidimstat import LOCO, loco
 from hidimstat._utils.scenario import multivariate_simulation
->>>>>>> 894ff9dc
 from hidimstat.base_perturbation import BasePerturbation
 
 
