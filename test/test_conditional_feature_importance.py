from copy import deepcopy

import numpy as np
import pandas as pd
import pytest
from sklearn.exceptions import NotFittedError
from sklearn.linear_model import LinearRegression, LogisticRegression
from sklearn.metrics import log_loss, root_mean_squared_error
from sklearn.model_selection import train_test_split

from hidimstat import CFI
from hidimstat._utils.exception import InternalError
<<<<<<< HEAD
from hidimstat._utils.scenario import multivariate_simulation
=======
from hidimstat.base_perturbation import BasePerturbation
>>>>>>> eb6f855a


def run_cfi(X, y, n_permutation, seed):
    """
    Configure Conditional Feature Importance (CFI) model with linear regression
    for feature importance analysis.
    Parameters
    ----------
    X : array-like of shape (n_samples, n_features)
        Input data matrix where each column represents a feature
        and each row a sample.
    y : array-like of shape (n_samples,)
        Target variable array.
    n_permutation : int
        Number of permutations to perform for the CFI analysis.
    seed : int
        Random seed for reproducibility.
    Returns
    -------
    importance : array-like
        Array containing importance scores for each feature.
        Higher values indicate greater feature importance in predicting
        the target variable.
    Notes
    -----
    The function performs the following steps:
    1. Splits data into training and test sets
    2. Fits a linear regression model on training data
    3. Configures CFI with linear regression as both estimator and imputer
    4. Calculates feature importance using the test set
    The CFI method uses permutation-based importance scoring with linear
    regression as the base model.
    """
    # split the data into training and test sets
    X_train, X_test, y_train, y_test = train_test_split(X, y, random_state=0)

    # create and fit a linear regression model on the training set
    regression_model = LinearRegression()
    regression_model.fit(X_train, y_train)

    # instantiate CFI model with linear regression imputer
    cfi = CFI(
        estimator=regression_model,
        imputation_model_continuous=LinearRegression(),
        n_permutations=n_permutation,
        method="predict",
        random_state=seed,
        n_jobs=1,
    )
    # fit the model using the training set
    cfi.fit(
        X_train,
        groups=None,
        var_type="auto",
    )
    # calculate feature importance using the test set
    vim = cfi.importance(X_test, y_test)
    importance = vim["importance"]
    return importance


##############################################################################
## tests cfi on different type of data
parameter_exact = [
    ("HiDim", 150, 20, 10, 0.0, 42, 1.0, np.inf, 0.0),
    ("HiDim with noise", 150, 20, 10, 0.0, 42, 1.0, 10.0, 0.0),
    ("HiDim with correlated noise", 150, 20, 10, 0.0, 42, 1.0, 10.0, 0.2),
    ("HiDim with correlated features", 150, 20, 10, 0.2, 42, 1.0, np.inf, 0.0),
]


@pytest.mark.parametrize(
    "n_samples, n_features, support_size, rho, seed, value, signal_noise_ratio, rho_serial",
    zip(*(list(zip(*parameter_exact))[1:])),
    ids=list(zip(*parameter_exact))[0],
)
@pytest.mark.parametrize("n_permutation, cfi_seed", [(10, 0)], ids=["default_cfi"])
def test_linear_data_exact(data_generator, n_permutation, cfi_seed):
    """Tests the method on linear cases with noise and correlation"""
    X, y, important_features, _ = data_generator
    importance = run_cfi(X, y, n_permutation, cfi_seed)
    # check that importance scores are defined for each feature
    assert importance.shape == (X.shape[1],)
    # check that important features have the highest importance scores
    assert np.all([int(i) in np.argsort(importance)[-10:] for i in important_features])


parameter_partial = [
    ("HiDim with correlated features and noise", 150, 200, 10, 0.2, 42, 1, 10, 0),
    (
        "HiDim with correlated features and correlated noise",
        150,
        200,
        10,
        0.2,
        42,
        1.0,
        10,
        0.2,
    ),
]


@pytest.mark.parametrize(
    "n_samples, n_features, support_size, rho, seed, value, signal_noise_ratio, rho_serial",
    zip(*(list(zip(*parameter_partial))[1:])),
    ids=list(zip(*parameter_partial))[0],
)
@pytest.mark.parametrize("n_permutation, cfi_seed", [(10, 0)], ids=["default_cfi"])
def test_linear_data_partial(data_generator, n_permutation, cfi_seed):
    """Tests the method on linear cases with noise and correlation"""
    X, y, important_features, _ = data_generator
    importance = run_cfi(X, y, n_permutation, cfi_seed)
    # check that importance scores are defined for each feature
    assert importance.shape == (X.shape[1],)
    # check that important features have the highest importance scores
    min_rank = 0
    importance_sort = np.flip(np.argsort(importance))
    for index in important_features:
        rank = np.where(importance_sort == index)[0]
        if rank > min_rank:
            min_rank = rank
    # accept missing ranking of 5 elements
    assert min_rank < 15


@pytest.mark.parametrize(
    "n_samples, n_features, support_size, rho, seed, value, signal_noise_ratio, rho_serial",
    [(150, 200, 10, 0.2, 42, 1.0, 1.0, 0.0)],
    ids=["high level noise"],
)
@pytest.mark.parametrize("n_permutation, cfi_seed", [(20, 0)], ids=["default_cfi"])
def test_linear_data_fail(data_generator, n_permutation, cfi_seed):
    """Tests when the method doesn't identify all important features"""
    X, y, important_features, not_important_features = data_generator
    importance = run_cfi(X, y, n_permutation, cfi_seed)
    # check that importance is defined for each feature
    assert importance.shape == (X.shape[1],)
    # check that mean importance of important features is
    # higher than mean importance of other features
    assert (
        importance[important_features].mean()
        > importance[not_important_features].mean()
    )
    # Verify that not all important features are detected
    assert np.sum(
        [int(i) in important_features for i in np.argsort(importance)[-10:]]
    ) != len(important_features)


##############################################################################
## Test specific options of cfi
@pytest.mark.parametrize(
    "n_samples, n_features, support_size, rho, seed, value, signal_noise_ratio, rho_serial",
    [(150, 200, 10, 0.0, 42, 1.0, np.inf, 0.0)],
    ids=["high dimension"],
)
def test_group(data_generator):
    """Test CFI with groups using pandas objects"""
    X, y, important_features, not_important_features = data_generator

    # Create groups and convert to pandas DataFrame
    groups = {
        "group_0": [f"col_{i}" for i in important_features],
        "the_group_1": [f"col_{i}" for i in not_important_features],
    }
    X_df = pd.DataFrame(X, columns=[f"col_{i}" for i in range(X.shape[1])])
    # Split data into training and test sets
    X_train_df, X_test_df, y_train, y_test = train_test_split(X_df, y, random_state=0)

    # Create and fit linear regression model on training set
    regression_model = LinearRegression()
    regression_model.fit(X_train_df, y_train)

    cfi = CFI(
        estimator=regression_model,
        imputation_model_continuous=LinearRegression(),
        n_permutations=20,
        method="predict",
        random_state=0,
        n_jobs=1,
    )
    cfi.fit(
        X_train_df,
        groups=groups,
        var_type="continuous",
    )
    # Warning expected since column names in pandas are not considered
    with pytest.warns(UserWarning, match="X does not have valid feature names, but"):
        vim = cfi.importance(X_test_df, y_test)

    importance = vim["importance"]
    # Check if importance scores are computed for each feature
    assert importance.shape == (2,)
    # Verify that important feature group has higher score
    # than non-important feature group
    assert importance[0] > importance[1]


@pytest.mark.parametrize(
    "n_samples, n_features, support_size, rho, seed, value, signal_noise_ratio, rho_serial",
    zip(*(list(zip(*parameter_exact))[1:])),
    ids=list(zip(*parameter_exact))[0],
)
def test_classication(data_generator):
    """Test CFI for a classification problem"""
    X, y, important_features, not_important_features = data_generator
    # Create categories
    y_clf = deepcopy(y)
    y_clf[np.where(y > 4)] = 0
    y_clf[np.where(np.logical_and(y <= 4, y > 0))] = 1
    y_clf[np.where(np.logical_and(y <= 0, y > -4))] = 2
    y_clf[np.where(y <= -4)] = 3
    y_clf = np.array(y_clf, dtype=int)

    # Split the data into training and test sets
    X_train, X_test, y_train_clf, y_test_clf = train_test_split(
        X, y_clf, random_state=0
    )

    # Create and fit a logistic regression model on the training set
    logistic_model = LogisticRegression()
    logistic_model.fit(X_train, y_train_clf)

    cfi = CFI(
        estimator=logistic_model,
        imputation_model_continuous=LinearRegression(),
        n_permutations=20,
        random_state=0,
        n_jobs=1,
        method="predict_proba",
        loss=log_loss,
    )
    cfi.fit(
        X_train,
        groups=None,
        var_type=["continuous"] * X.shape[1],
    )
    vim = cfi.importance(X_test, y_test_clf)
    importance = vim["importance"]
    # Check that importance scores are defined for each feature
    assert importance.shape == (X.shape[1],)
    # Check that important features have higher mean importance scores
    assert (
        importance[important_features].mean()
        > importance[not_important_features].mean()
    )


##############################################################################
@pytest.mark.parametrize(
    "n_samples, n_features, support_size, rho, seed, value, signal_noise_ratio, rho_serial",
    [(150, 200, 10, 0.0, 42, 1.0, 0.0, 0.0)],
    ids=["default data"],
)
class TestCFIClass:
    """Test the element of the class"""

    def test_init(self, data_generator):
        """Test CFI initialization"""
        X, y, _, _ = data_generator
        fitted_model = LinearRegression().fit(X, y)
        cfi = CFI(
            estimator=fitted_model,
            method="predict",
        )
        assert cfi.n_jobs == 1
        assert cfi.n_permutations == 50
        assert cfi.loss == root_mean_squared_error
        assert cfi.method == "predict"
        assert cfi.categorical_max_cardinality == 10
        assert cfi.imputation_model_categorical is None
        assert cfi.imputation_model_continuous is None

    def test_fit(self, data_generator):
        """Test fitting CFI"""
        X, y, _, _ = data_generator
        fitted_model = LinearRegression().fit(X, y)
        cfi = CFI(
            estimator=fitted_model,
            imputation_model_continuous=LinearRegression(),
            random_state=42,
        )

        # Test fit with auto var_type
        cfi.fit(X)
        assert len(cfi._list_imputation_models) == X.shape[1]
        assert cfi.n_groups == X.shape[1]

        # Test fit with specified groups
        groups = {"g1": [0, 1], "g2": [2, 3, 4]}
        cfi.fit(X, groups=groups)
        assert len(cfi._list_imputation_models) == 2
        assert cfi.n_groups == 2

    def test_categorical(
        self,
        n_samples,
        n_features,
        support_size,
        rho,
        seed,
        value,
        signal_noise_ratio,
        rho_serial,
    ):
        """Test CFI with categorical variables"""
        rng = np.random.default_rng(seed)
        X_cont = rng.random((n_samples, 2))
        X_cat = rng.integers(low=0, high=3, size=(n_samples, 1))
        X = np.hstack([X_cont, X_cat])
        y = rng.random((n_samples, 1))
        fitted_model = LinearRegression().fit(X, y)

        cfi = CFI(
            estimator=fitted_model,
            imputation_model_continuous=LinearRegression(),
            imputation_model_categorical=LogisticRegression(),
            random_state=seed + 1,
        )

        var_type = ["continuous", "continuous", "categorical"]
        cfi.fit(X, y, var_type=var_type)

        importances = cfi.importance(X, y)["importance"]
        assert len(importances) == 3
        assert np.all(importances >= 0)


##############################################################################
@pytest.mark.parametrize(
    "n_samples, n_features, support_size, rho, seed, value, signal_noise_ratio, rho_serial",
    [(150, 200, 10, 0.0, 42, 1.0, 0.0, 0.0)],
    ids=["default data"],
)
class TestCFIExceptions:
    """Test class for CFI exceptions"""

    def test_unfitted_estimator(self, data_generator):
        """Test when using an unfitted estimator"""
        with pytest.raises(NotFittedError):
            CFI(
                estimator=LinearRegression(),
                method="predict",
            )

    def test_unknown_predict_method(self, data_generator):
        """Test when an unknown prediction method is provided"""
        X, y, _, _ = data_generator
        fitted_model = LinearRegression().fit(X, y)

        with pytest.raises(ValueError):
            CFI(
                estimator=fitted_model,
                method="unknown method",
            )

    def test_unfitted_predict(self, data_generator):
        """Test predict method with unfitted model"""
        X, y, _, _ = data_generator
        fitted_model = LinearRegression().fit(X, y)
        cfi = CFI(
            estimator=fitted_model,
            method="predict",
        )

        with pytest.raises(ValueError, match="The class is not fitted."):
            cfi.predict(X)

    def test_unfitted_importance(self, data_generator):
        """Test importance method with unfitted model"""
        X, y, _, _ = data_generator
        fitted_model = LinearRegression().fit(X, y)
        cfi = CFI(
            estimator=fitted_model,
            method="predict",
        )

        with pytest.raises(ValueError, match="The class is not fitted."):
            cfi.importance(X, y)

    def test_unfitted_base_perturbation(self, data_generator):
        """Test base perturbation with unfitted estimators"""
        X, y, _, _ = data_generator
        fitted_model = LinearRegression().fit(X, y)
        cfi = CFI(
            estimator=fitted_model,
            method="predict",
        )
        BasePerturbation.fit(cfi, X, y)

        with pytest.raises(
            ValueError,
            match="The imputation models require to be fitted before being used.",
        ):
            cfi.importance(X, y)

    def test_invalid_type(self, data_generator):
        """Test invalid type of data"""
        X, y, _, _ = data_generator
        fitted_model = LinearRegression().fit(X, y)
        cfi = CFI(estimator=fitted_model)

        # Test error when passing invalid var_type
        with pytest.raises(ValueError, match="type of data 'invalid' unknown."):
            cfi.fit(X, var_type="invalid")

    def test_invalid_n_permutations(self, data_generator):
        """Test when invalid number of permutations is provided"""
        X, y, _, _ = data_generator
        fitted_model = LinearRegression().fit(X, y)

        with pytest.raises(AssertionError, match="n_permutations must be positive"):
            CFI(estimator=fitted_model, n_permutations=-1, method="predict")

    def test_not_good_type_X(self, data_generator):
        """Test when X is wrong type"""
        X, y, _, _ = data_generator
        fitted_model = LinearRegression().fit(X, y)
        cfi = CFI(
            estimator=fitted_model,
            imputation_model_continuous=LinearRegression(),
            method="predict",
        )
        cfi.fit(X, groups=None, var_type="auto")

        with pytest.raises(
            ValueError, match="X should be a pandas dataframe or a numpy array."
        ):
            cfi.importance(X.tolist(), y)

    def test_mismatched_features(self, data_generator):
        """Test when number of features doesn't match between fit and predict"""
        X, y, _, _ = data_generator
        fitted_model = LinearRegression().fit(X, y)
        cfi = CFI(
            estimator=fitted_model,
            imputation_model_continuous=LinearRegression(),
            method="predict",
        )
        cfi.fit(X, groups=None, var_type="auto")

        with pytest.raises(
            AssertionError, match="X does not correspond to the fitting data."
        ):
            cfi.importance(X[:, :-1], y)

    def test_mismatched_features_string(self, data_generator):
        """Test when name of features doesn't match between fit and predict"""
        X, y, _, _ = data_generator
        X = pd.DataFrame({"col_" + str(i): X[:, i] for i in range(X.shape[1])})
        fitted_model = LinearRegression().fit(X, y)
        cfi = CFI(
            estimator=fitted_model,
            imputation_model_continuous=LinearRegression(),
            method="predict",
        )
        subgroups = {
            "group1": ["col_" + str(i) for i in range(int(X.shape[1] / 2))],
            "group2": [
                "col_" + str(i) for i in range(int(X.shape[1] / 2), X.shape[1] - 3)
            ],
        }
        cfi.fit(X, groups=subgroups, var_type="auto")

        with pytest.raises(
            AssertionError,
            match=f"The array is missing at least one of the following columns \['col_100', 'col_101', 'col_102',",
        ):
            cfi.importance(
                X[np.concatenate([subgroups["group1"], subgroups["group2"][:-2]])], y
            )

    def test_internal_error(self, data_generator):
        """Test when name of features doesn't match between fit and predict"""
        X, y, _, _ = data_generator
        X = pd.DataFrame({"col_" + str(i): X[:, i] for i in range(X.shape[1])})
        fitted_model = LinearRegression().fit(X, y)
        cfi = CFI(
            estimator=fitted_model,
            imputation_model_continuous=LinearRegression(),
            method="predict",
        )
        subgroups = {
            "group1": ["col_" + str(i) for i in range(int(X.shape[1] / 2))],
            "group2": [
                "col_" + str(i) for i in range(int(X.shape[1] / 2), X.shape[1] - 3)
            ],
        }
        cfi.fit(X, groups=subgroups, var_type="auto")
        cfi.groups["group1"] = [None for i in range(100)]

        X = X.to_records(index=False)
        X = np.array(X, dtype=X.dtype.descr)
        with pytest.raises(
            InternalError,
            match=f"A problem with indexing has happened during the fit.",
        ):
            cfi.importance(X, y)

    def test_invalid_var_type(self, data_generator):
        """Test when invalid variable type is provided"""
        X, y, _, _ = data_generator
        fitted_model = LinearRegression().fit(X, y)
        cfi = CFI(estimator=fitted_model, method="predict")

        with pytest.raises(ValueError, match="type of data 'invalid_type' unknown."):
            cfi.fit(X, groups=None, var_type=["invalid_type"] * X.shape[1])

    def test_incompatible_imputer(self, data_generator):
        """Test when incompatible imputer is provided"""
        X, y, _, _ = data_generator
        fitted_model = LinearRegression().fit(X, y)

        with pytest.raises(AssertionError, match="Continuous imputation model invalid"):
            cfi = CFI(
                estimator=fitted_model,
                imputation_model_continuous="invalid_imputer",
                method="predict",
            )
            cfi.fit(X, y)

        with pytest.raises(AssertionError, match="Categorial imputation model invalid"):
            cfi = CFI(
                estimator=fitted_model,
                imputation_model_categorical="invalid_imputer",
                method="predict",
            )
            cfi.fit(X, y)

    def test_invalid_groups_format(self, data_generator):
        """Test when groups are provided in invalid format"""
        X, y, _, _ = data_generator
        fitted_model = LinearRegression().fit(X, y)
        cfi = CFI(estimator=fitted_model, method="predict")

        invalid_groups = ["group1", "group2"]  # Should be dictionary
        with pytest.raises(ValueError, match="groups needs to be a dictionary"):
            cfi.fit(X, groups=invalid_groups, var_type="auto")

    def test_groups_warning(self, data_generator):
        """Test if a subgroup raise a warning"""
        X, y, _, _ = data_generator
        fitted_model = LinearRegression().fit(X, y)
        cfi = CFI(
            estimator=fitted_model,
            imputation_model_continuous=LinearRegression(),
            method="predict",
        )
        subgroups = {"group1": [0, 1], "group2": [2, 3]}
        cfi.fit(X, y, groups=subgroups, var_type="auto")

        with pytest.warns(
            UserWarning,
            match="The number of features in X: 200 differs from the"
            " number of features for which importance is computed: 4",
        ):
            cfi.importance(X, y)


@pytest.fixture(scope="module")
def cfi_test_data():
    """
    Fixture to generate test data and a fitted LinearRegression model for CFI
    reproducibility tests.
    """
    X, y, _, _ = multivariate_simulation(
        n_samples=100,
        n_features=5,
        support_size=2,
        rho=0,
        value=1,
        signal_noise_ratio=4,
        rho_serial=0,
        shuffle=False,
        seed=0,
    )
    X_train, X_test, y_train, y_test = train_test_split(X, y, random_state=0)
    model = LinearRegression()
    model.fit(X_train, y_train)
    return X_train, X_test, y_train, y_test, model


def test_cfi_multiple_calls_are_reproducible(cfi_test_data):
    """
    Test that multiple calls of .importance() when CFI is seeded provide deterministic
    results.
    """
    X_train, X_test, y_train, y_test, model = cfi_test_data
    cfi = CFI(
        estimator=model,
        imputation_model_continuous=LinearRegression(),
        n_permutations=20,
        method="predict",
        random_state=0,
        n_jobs=1,
    )
    cfi.fit(X_train, groups=None, var_type="auto")
    vim = cfi.importance(X_test, y_test)["importance"]
    vim_reproducible = cfi.importance(X_test, y_test)["importance"]
    assert np.array_equal(vim, vim_reproducible)


def test_cfi_different_instances_same_random_state_are_reproducible(cfi_test_data):
    """
    Test that different instances of CFI with the same random state provide
    deterministic results.
    """
    X_train, X_test, y_train, y_test, model = cfi_test_data
    cfi_1 = CFI(
        estimator=model,
        imputation_model_continuous=LinearRegression(),
        n_permutations=20,
        method="predict",
        random_state=0,
        n_jobs=1,
    )
    cfi_1.fit(X_train, groups=None, var_type="auto")
    vim_1 = cfi_1.importance(X_test, y_test)["importance"]

    cfi_2 = CFI(
        estimator=model,
        imputation_model_continuous=LinearRegression(),
        n_permutations=20,
        method="predict",
        random_state=0,
        n_jobs=1,
    )
    cfi_2.fit(X_train, groups=None, var_type="auto")
    vim_2 = cfi_2.importance(X_test, y_test)["importance"]
    assert np.array_equal(vim_1, vim_2)


def test_cfi_different_random_state_is_not_reproducible(cfi_test_data):
    """
    Test that different random states provide different results and multiple calls
    of .importance() when random_state is None provide different results.
    """
    X_train, X_test, y_train, y_test, model = cfi_test_data
    cfi_fixed = CFI(
        estimator=model,
        imputation_model_continuous=LinearRegression(),
        n_permutations=20,
        method="predict",
        random_state=0,
        n_jobs=1,
    )
    cfi_fixed.fit(X_train, groups=None, var_type="auto")
    vim_fixed = cfi_fixed.importance(X_test, y_test)["importance"]

    cfi_new_state = CFI(
        estimator=model,
        imputation_model_continuous=LinearRegression(),
        n_permutations=20,
        method="predict",
        random_state=1,
        n_jobs=1,
    )
    cfi_new_state.fit(X_train, groups=None, var_type="auto")
    vim_new_state = cfi_new_state.importance(X_test, y_test)["importance"]
    assert not np.array_equal(vim_fixed, vim_new_state)

    cfi_none_state = CFI(
        estimator=model,
        imputation_model_continuous=LinearRegression(),
        n_permutations=20,
        method="predict",
        random_state=None,
        n_jobs=1,
    )
    cfi_none_state.fit(X_train, groups=None, var_type="auto")
    vim_none_state_1 = cfi_none_state.importance(X_test, y_test)["importance"]
    vim_none_state_2 = cfi_none_state.importance(X_test, y_test)["importance"]
    assert not np.array_equal(vim_none_state_1, vim_none_state_2)<|MERGE_RESOLUTION|>--- conflicted
+++ resolved
@@ -10,11 +10,8 @@
 
 from hidimstat import CFI
 from hidimstat._utils.exception import InternalError
-<<<<<<< HEAD
 from hidimstat._utils.scenario import multivariate_simulation
-=======
 from hidimstat.base_perturbation import BasePerturbation
->>>>>>> eb6f855a
 
 
 def run_cfi(X, y, n_permutation, seed):
