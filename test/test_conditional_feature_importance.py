from copy import deepcopy

import matplotlib.pyplot as plt
import numpy as np
import pandas as pd
import pytest
from sklearn.exceptions import NotFittedError
from sklearn.linear_model import LinearRegression, LogisticRegression
from sklearn.metrics import log_loss, root_mean_squared_error
from sklearn.model_selection import train_test_split

from hidimstat import CFI
from hidimstat._utils.exception import InternalError
from hidimstat._utils.scenario import multivariate_simulation
from hidimstat.base_perturbation import BasePerturbation


def run_cfi(X, y, n_permutation, seed):
    """
    Configure Conditional Feature Importance (CFI) model with linear regression
    for feature importance analysis.
    Parameters
    ----------
    X : array-like of shape (n_samples, n_features)
        Input data matrix where each column represents a feature
        and each row a sample.
    y : array-like of shape (n_samples,)
        Target variable array.
    n_permutation : int
        Number of permutations to perform for the CFI analysis.
    seed : int
        Random seed for reproducibility.
    Returns
    -------
    importance : array-like
        Array containing importance scores for each feature.
        Higher values indicate greater feature importance in predicting
        the target variable.
    Notes
    -----
    The function performs the following steps:
    1. Splits data into training and test sets
    2. Fits a linear regression model on training data
    3. Configures CFI with linear regression as both estimator and imputer
    4. Calculates feature importance using the test set
    The CFI method uses permutation-based importance scoring with linear
    regression as the base model.
    """
    # split the data into training and test sets
    X_train, X_test, y_train, y_test = train_test_split(X, y, random_state=0)

    # create and fit a linear regression model on the training set
    regression_model = LinearRegression()
    regression_model.fit(X_train, y_train)

    # instantiate CFI model with linear regression imputer
    cfi = CFI(
        estimator=regression_model,
        imputation_model_continuous=LinearRegression(),
        n_permutations=n_permutation,
        method="predict",
        random_state=seed,
        n_jobs=1,
    )
    # fit the model using the training set
    cfi.fit(
        X_train,
        groups=None,
        var_type="auto",
    )
    # calculate feature importance using the test set
    vim = cfi.importance(X_test, y_test)
    importance = vim["importance"]
    return importance


##############################################################################
## tests cfi on different type of data
parameter_exact = [
    ("HiDim", 150, 200, 10, 0.0, 42, 1.0, np.inf, 0.0),
    ("HiDim with noise", 150, 200, 10, 0.0, 42, 1.0, 10.0, 0.0),
    ("HiDim with correlated noise", 150, 200, 10, 0.0, 42, 1.0, 10.0, 0.2),
]


@pytest.mark.parametrize(
    "n_samples, n_features, support_size, rho, seed, value, signal_noise_ratio, rho_serial",
    zip(*(list(zip(*parameter_exact))[1:])),
    ids=list(zip(*parameter_exact))[0],
)
@pytest.mark.parametrize("n_permutation, cfi_seed", [(10, 5)], ids=["default_cfi"])
def test_linear_data_exact(data_generator, n_permutation, cfi_seed):
    """Tests the method on linear cases with noise and correlation"""
    X, y, important_features, _ = data_generator
    importance = run_cfi(X, y, n_permutation, cfi_seed)
    # check that importance scores are defined for each feature
    assert importance.shape == (X.shape[1],)
    # check that important features have the highest importance scores
    assert np.all([int(i) in important_features for i in np.argsort(importance)[-10:]])


parameter_partial = [
    ("HiDim with correlated features", 150, 200, 10, 0.2, 42, 1.0, np.inf, 0.0),
    ("HiDim with correlated features and noise", 150, 200, 10, 0.2, 42, 1, 10, 0),
    (
        "HiDim with correlated features and correlated noise",
        150,
        200,
        10,
        0.2,
        42,
        1.0,
        10,
        0.2,
    ),
]


@pytest.mark.parametrize(
    "n_samples, n_features, support_size, rho, seed, value, signal_noise_ratio, rho_serial",
    zip(*(list(zip(*parameter_partial))[1:])),
    ids=list(zip(*parameter_partial))[0],
)
@pytest.mark.parametrize("n_permutation, cfi_seed", [(10, 5)], ids=["default_cfi"])
def test_linear_data_partial(data_generator, n_permutation, cfi_seed):
    """Tests the method on linear cases with noise and correlation"""
    X, y, important_features, _ = data_generator
    importance = run_cfi(X, y, n_permutation, cfi_seed)
    # check that importance scores are defined for each feature
    assert importance.shape == (X.shape[1],)
    # check that important features have the highest importance scores
    min_rank = 0
    importance_sort = np.flip(np.argsort(importance))
    for index in important_features:
        rank = np.where(importance_sort == index)[0]
        if rank > min_rank:
            min_rank = rank
    # accept missing ranking of 15 elements
    assert min_rank < 25


@pytest.mark.parametrize(
    "n_samples, n_features, support_size, rho, seed, value, signal_noise_ratio, rho_serial",
    [(150, 200, 10, 0.2, 42, 1.0, 1.0, 0.0)],
    ids=["high level noise"],
)
@pytest.mark.parametrize("n_permutation, cfi_seed", [(20, 5)], ids=["default_cfi"])
def test_linear_data_fail(data_generator, n_permutation, cfi_seed):
    """Tests when the method doesn't identify all important features"""
    X, y, important_features, not_important_features = data_generator
    importance = run_cfi(X, y, n_permutation, cfi_seed)
    # check that importance is defined for each feature
    assert importance.shape == (X.shape[1],)
    # check that mean importance of important features is
    # higher than mean importance of other features
    assert (
        importance[important_features].mean()
        > importance[not_important_features].mean()
    )
    # Verify that not all important features are detected
    assert np.sum(
        [int(i) in important_features for i in np.argsort(importance)[-10:]]
    ) != len(important_features)


##############################################################################
## Test specific options of cfi
@pytest.mark.parametrize(
    "n_samples, n_features, support_size, rho, seed, value, signal_noise_ratio, rho_serial",
    [(150, 200, 10, 0.0, 42, 1.0, np.inf, 0.0)],
    ids=["high dimension"],
)
def test_group(data_generator):
    """Test CFI with groups using pandas objects"""
    X, y, important_features, not_important_features = data_generator

    # Create groups and convert to pandas DataFrame
    groups = {
        "group_0": [f"col_{i}" for i in important_features],
        "the_group_1": [f"col_{i}" for i in not_important_features],
    }
    X_df = pd.DataFrame(X, columns=[f"col_{i}" for i in range(X.shape[1])])
    # Split data into training and test sets
    X_train_df, X_test_df, y_train, y_test = train_test_split(X_df, y, random_state=0)

    # Create and fit linear regression model on training set
    regression_model = LinearRegression()
    regression_model.fit(X_train_df, y_train)

    cfi = CFI(
        estimator=regression_model,
        imputation_model_continuous=LinearRegression(),
        n_permutations=20,
        method="predict",
        random_state=0,
        n_jobs=1,
    )
    cfi.fit(
        X_train_df,
        groups=groups,
        var_type="continuous",
    )
    # Warning expected since column names in pandas are not considered
    with pytest.warns(UserWarning, match="X does not have valid feature names, but"):
        vim = cfi.importance(X_test_df, y_test)

    importance = vim["importance"]
    # Check if importance scores are computed for each feature
    assert importance.shape == (2,)
    # Verify that important feature group has higher score
    # than non-important feature group
    assert importance[0] > importance[1]


@pytest.mark.parametrize(
    "n_samples, n_features, support_size, rho, seed, value, signal_noise_ratio, rho_serial",
    zip(*(list(zip(*parameter_exact))[1:])),
    ids=list(zip(*parameter_exact))[0],
)
def test_classication(data_generator):
    """Test CFI for a classification problem"""
    X, y, important_features, not_important_features = data_generator
    # Create categories
    y_clf = deepcopy(y)
    y_clf[np.where(y > 4)] = 0
    y_clf[np.where(np.logical_and(y <= 4, y > 0))] = 1
    y_clf[np.where(np.logical_and(y <= 0, y > -4))] = 2
    y_clf[np.where(y <= -4)] = 3
    y_clf = np.array(y_clf, dtype=int)

    # Split the data into training and test sets
    X_train, X_test, y_train_clf, y_test_clf = train_test_split(
        X, y_clf, random_state=0
    )

    # Create and fit a logistic regression model on the training set
    logistic_model = LogisticRegression()
    logistic_model.fit(X_train, y_train_clf)

    cfi = CFI(
        estimator=logistic_model,
        imputation_model_continuous=LinearRegression(),
        n_permutations=20,
        random_state=0,
        n_jobs=1,
        method="predict_proba",
        loss=log_loss,
    )
    cfi.fit(
        X_train,
        groups=None,
        var_type=["continuous"] * X.shape[1],
    )
    vim = cfi.importance(X_test, y_test_clf)
    importance = vim["importance"]
    # Check that importance scores are defined for each feature
    assert importance.shape == (X.shape[1],)
    # Check that important features have higher mean importance scores
    assert (
        importance[important_features].mean()
        > importance[not_important_features].mean()
    )


##############################################################################
@pytest.mark.parametrize(
    "n_samples, n_features, support_size, rho, seed, value, signal_noise_ratio, rho_serial",
    [(150, 200, 10, 0.0, 42, 1.0, 0.0, 0.0)],
    ids=["default data"],
)
class TestCFIClass:
    """Test the element of the class"""

    def test_init(self, data_generator):
        """Test CFI initialization"""
        X, y, _, _ = data_generator
        fitted_model = LinearRegression().fit(X, y)
        cfi = CFI(
            estimator=fitted_model,
            method="predict",
        )
        assert cfi.n_jobs == 1
        assert cfi.n_permutations == 50
        assert cfi.loss == root_mean_squared_error
        assert cfi.method == "predict"
        assert cfi.categorical_max_cardinality == 10
        assert cfi.imputation_model_categorical is None
        assert cfi.imputation_model_continuous is None

    def test_fit(self, data_generator):
        """Test fitting CFI"""
        X, y, _, _ = data_generator
        fitted_model = LinearRegression().fit(X, y)
        cfi = CFI(
            estimator=fitted_model,
            imputation_model_continuous=LinearRegression(),
            random_state=42,
        )

        # Test fit with auto var_type
        cfi.fit(X)
        assert len(cfi._list_imputation_models) == X.shape[1]
        assert cfi.n_groups == X.shape[1]

        # Test fit with specified groups
        groups = {"g1": [0, 1], "g2": [2, 3, 4]}
        cfi.fit(X, groups=groups)
        assert len(cfi._list_imputation_models) == 2
        assert cfi.n_groups == 2

    def test_categorical(
        self,
        n_samples,
        n_features,
        support_size,
        rho,
        seed,
        value,
        signal_noise_ratio,
        rho_serial,
    ):
        """Test CFI with categorical variables"""
        rng = np.random.default_rng(seed)
        X_cont = rng.random((n_samples, 2))
        X_cat = rng.integers(low=0, high=3, size=(n_samples, 1))
        X = np.hstack([X_cont, X_cat])
        y = rng.random((n_samples, 1))
        fitted_model = LinearRegression().fit(X, y)

        cfi = CFI(
            estimator=fitted_model,
            imputation_model_continuous=LinearRegression(),
            imputation_model_categorical=LogisticRegression(),
            random_state=0,
        )

        var_type = ["continuous", "continuous", "categorical"]
        cfi.fit(X, y, var_type=var_type)

        importances = cfi.importance(X, y)["importance"]
        assert len(importances) == 3


##############################################################################
@pytest.mark.parametrize(
    "n_samples, n_features, support_size, rho, seed, value, signal_noise_ratio, rho_serial",
    [(150, 200, 10, 0.0, 42, 1.0, 0.0, 0.0)],
    ids=["default data"],
)
class TestCFIExceptions:
    """Test class for CFI exceptions"""

    def test_unfitted_estimator(self, data_generator):
        """Test when using an unfitted estimator"""
        with pytest.raises(NotFittedError):
            CFI(
                estimator=LinearRegression(),
                method="predict",
            )

    def test_unknown_predict_method(self, data_generator):
        """Test when an unknown prediction method is provided"""
        X, y, _, _ = data_generator
        fitted_model = LinearRegression().fit(X, y)

        with pytest.raises(ValueError):
            CFI(
                estimator=fitted_model,
                method="unknown method",
            )

    def test_unfitted_predict(self, data_generator):
        """Test predict method with unfitted model"""
        X, y, _, _ = data_generator
        fitted_model = LinearRegression().fit(X, y)
        cfi = CFI(
            estimator=fitted_model,
            method="predict",
        )

        with pytest.raises(ValueError, match="The class is not fitted."):
            cfi.predict(X)

    def test_unfitted_importance(self, data_generator):
        """Test importance method with unfitted model"""
        X, y, _, _ = data_generator
        fitted_model = LinearRegression().fit(X, y)
        cfi = CFI(
            estimator=fitted_model,
            method="predict",
        )

        with pytest.raises(ValueError, match="The class is not fitted."):
            cfi.importance(X, y)

    def test_unfitted_base_perturbation(self, data_generator):
        """Test base perturbation with unfitted estimators"""
        X, y, _, _ = data_generator
        fitted_model = LinearRegression().fit(X, y)
        cfi = CFI(
            estimator=fitted_model,
            method="predict",
        )
        BasePerturbation.fit(cfi, X, y)

        with pytest.raises(
            ValueError,
            match="The imputation models require to be fitted before being used.",
        ):
            cfi.importance(X, y)

    def test_invalid_type(self, data_generator):
        """Test invalid type of data"""
        X, y, _, _ = data_generator
        fitted_model = LinearRegression().fit(X, y)
        cfi = CFI(estimator=fitted_model)

        # Test error when passing invalid var_type
        with pytest.raises(ValueError, match="type of data 'invalid' unknown."):
            cfi.fit(X, var_type="invalid")

    def test_invalid_n_permutations(self, data_generator):
        """Test when invalid number of permutations is provided"""
        X, y, _, _ = data_generator
        fitted_model = LinearRegression().fit(X, y)

        with pytest.raises(AssertionError, match="n_permutations must be positive"):
            CFI(estimator=fitted_model, n_permutations=-1, method="predict")

    def test_not_good_type_X(self, data_generator):
        """Test when X is wrong type"""
        X, y, _, _ = data_generator
        fitted_model = LinearRegression().fit(X, y)
        cfi = CFI(
            estimator=fitted_model,
            imputation_model_continuous=LinearRegression(),
            method="predict",
        )
        cfi.fit(X, groups=None, var_type="auto")

        with pytest.raises(
            ValueError, match="X should be a pandas dataframe or a numpy array."
        ):
            cfi.importance(X.tolist(), y)

    def test_mismatched_features(self, data_generator):
        """Test when number of features doesn't match between fit and predict"""
        X, y, _, _ = data_generator
        fitted_model = LinearRegression().fit(X, y)
        cfi = CFI(
            estimator=fitted_model,
            imputation_model_continuous=LinearRegression(),
            method="predict",
        )
        cfi.fit(X, groups=None, var_type="auto")

        with pytest.raises(
            AssertionError, match="X does not correspond to the fitting data."
        ):
            cfi.importance(X[:, :-1], y)

    def test_mismatched_features_string(self, data_generator):
        """Test when name of features doesn't match between fit and predict"""
        X, y, _, _ = data_generator
        X = pd.DataFrame({"col_" + str(i): X[:, i] for i in range(X.shape[1])})
        fitted_model = LinearRegression().fit(X, y)
        cfi = CFI(
            estimator=fitted_model,
            imputation_model_continuous=LinearRegression(),
            method="predict",
        )
        subgroups = {
            "group1": ["col_" + str(i) for i in range(int(X.shape[1] / 2))],
            "group2": [
                "col_" + str(i) for i in range(int(X.shape[1] / 2), X.shape[1] - 3)
            ],
        }
        cfi.fit(X, groups=subgroups, var_type="auto")

        with pytest.raises(
            AssertionError,
            match=f"The array is missing at least one of the following columns \['col_100', 'col_101', 'col_102',",
        ):
            cfi.importance(
                X[np.concatenate([subgroups["group1"], subgroups["group2"][:-2]])], y
            )

    def test_internal_error(self, data_generator):
        """Test when name of features doesn't match between fit and predict"""
        X, y, _, _ = data_generator
        X = pd.DataFrame({"col_" + str(i): X[:, i] for i in range(X.shape[1])})
        fitted_model = LinearRegression().fit(X, y)
        cfi = CFI(
            estimator=fitted_model,
            imputation_model_continuous=LinearRegression(),
            method="predict",
        )
        subgroups = {
            "group1": ["col_" + str(i) for i in range(int(X.shape[1] / 2))],
            "group2": [
                "col_" + str(i) for i in range(int(X.shape[1] / 2), X.shape[1] - 3)
            ],
        }
        cfi.fit(X, groups=subgroups, var_type="auto")
        cfi.groups["group1"] = [None for i in range(100)]

        X = X.to_records(index=False)
        X = np.array(X, dtype=X.dtype.descr)
        with pytest.raises(
            InternalError,
            match=f"A problem with indexing has happened during the fit.",
        ):
            cfi.importance(X, y)

    def test_invalid_var_type(self, data_generator):
        """Test when invalid variable type is provided"""
        X, y, _, _ = data_generator
        fitted_model = LinearRegression().fit(X, y)
        cfi = CFI(estimator=fitted_model, method="predict")

        with pytest.raises(ValueError, match="type of data 'invalid_type' unknown."):
            cfi.fit(X, groups=None, var_type=["invalid_type"] * X.shape[1])

    def test_incompatible_imputer(self, data_generator):
        """Test when incompatible imputer is provided"""
        X, y, _, _ = data_generator
        fitted_model = LinearRegression().fit(X, y)

        with pytest.raises(AssertionError, match="Continuous imputation model invalid"):
            cfi = CFI(
                estimator=fitted_model,
                imputation_model_continuous="invalid_imputer",
                method="predict",
            )
            cfi.fit(X, y)

        with pytest.raises(AssertionError, match="Categorial imputation model invalid"):
            cfi = CFI(
                estimator=fitted_model,
                imputation_model_categorical="invalid_imputer",
                method="predict",
            )
            cfi.fit(X, y)

    def test_invalid_groups_format(self, data_generator):
        """Test when groups are provided in invalid format"""
        X, y, _, _ = data_generator
        fitted_model = LinearRegression().fit(X, y)
        cfi = CFI(estimator=fitted_model, method="predict")

        invalid_groups = ["group1", "group2"]  # Should be dictionary
        with pytest.raises(ValueError, match="groups needs to be a dictionary"):
            cfi.fit(X, groups=invalid_groups, var_type="auto")

    def test_groups_warning(self, data_generator):
        """Test if a subgroup raise a warning"""
        X, y, _, _ = data_generator
        fitted_model = LinearRegression().fit(X, y)
        cfi = CFI(
            estimator=fitted_model,
            imputation_model_continuous=LinearRegression(),
            method="predict",
        )
        subgroups = {"group1": [0, 1], "group2": [2, 3]}
        cfi.fit(X, y, groups=subgroups, var_type="auto")

        with pytest.warns(
            UserWarning,
            match="The number of features in X: 200 differs from the"
            " number of features for which importance is computed: 4",
        ):
            cfi.importance(X, y)


<<<<<<< HEAD
@pytest.mark.parametrize(
    "n_samples, n_features, support_size, rho, seed, value, signal_noise_ratio, rho_serial",
    [(10, 10, 1, 0.2, 0, 1.0, 1.0, 0.0)],
    ids=["10 features"],
)
@pytest.mark.mpl_image_compare
def test_cfi_plot(data_generator):
    """Test CFI plot function"""
    X, y, _, _ = data_generator
    X_train, X_test, y_train, y_test = train_test_split(
        X, y, test_size=0.5, random_state=0
    )
    fitted_model = LinearRegression().fit(X_train, y_train)
    cfi = CFI(
        estimator=fitted_model,
        imputation_model_continuous=LinearRegression(),
        random_state=0,
    )
    cfi.fit(X_train, y_train, var_type="continuous")
    # Make the plot independent of data / randomness to test only the plotting function
    cfi.importances_ = np.arange(X.shape[1])
    fig, ax = plt.subplots(figsize=(6, 3))
    ax = cfi.plot_importance(ax=ax)
    return fig


@pytest.mark.parametrize(
    "n_samples, n_features, support_size, rho, seed, value, signal_noise_ratio, rho_serial",
    [(10, 5, 1, 0.2, 0, 1.0, 1.0, 0.0)],
    ids=["5_features"],
)
@pytest.mark.mpl_image_compare
def test_cfi_plot_2d_imp(data_generator):
    """Test CFI plot function"""
    X, y, _, _ = data_generator
    X_train, X_test, y_train, y_test = train_test_split(
        X, y, test_size=0.5, random_state=0
    )
    fitted_model = LinearRegression().fit(X_train, y_train)
    cfi = CFI(
        estimator=fitted_model,
        imputation_model_continuous=LinearRegression(),
        random_state=0,
    )
    cfi.fit(X_train, y_train, var_type="continuous")
    # Make the plot independent of data / randomness to test only the plotting function
    cfi.importances_ = np.stack(
        [
            np.arange(X_train.shape[1]),
            np.arange(X_train.shape[1]) - 1,
            np.arange(X_train.shape[1]) + 1,
        ],
        axis=0,
    )
    fig, ax = plt.subplots(figsize=(6, 3))
    ax = cfi.plot_importance(ax=ax)
    return fig


@pytest.mark.parametrize(
    "n_samples, n_features, support_size, rho, seed, value, signal_noise_ratio, rho_serial",
    [(10, 3, 1, 0.2, 0, 1.0, 1.0, 0.0)],
)
def test_cfi_plot_coverage(data_generator):
    """Add arguments combinations to test coverage of the plot function"""
    X, y, _, _ = data_generator
    X_train, X_test, y_train, y_test = train_test_split(
        X, y, test_size=0.5, random_state=0
    )
    fitted_model = LinearRegression().fit(X_train, y_train)
    cfi = CFI(
        estimator=fitted_model,
        imputation_model_continuous=LinearRegression(),
        random_state=0,
    )
    cfi.fit(X_train, y_train, var_type="continuous")
    # Make the plot independent of data / randomness to test only the plotting function
    cfi.importances_ = np.arange(X.shape[1])
    _, ax = plt.subplots(figsize=(6, 3))

    ax = cfi.plot_importance(ax=None)
    assert isinstance(ax, plt.Axes)

    _, ax = plt.subplots()
    cfi.importances_ = np.random.standard_normal((3, X.shape[1]))
    ax = cfi.plot_importance(ax=ax)
    assert isinstance(ax, plt.Axes)
=======
@pytest.fixture(scope="module")
def cfi_test_data():
    """
    Fixture to generate test data and a fitted LinearRegression model for CFI
    reproducibility tests.
    """
    X, y, _, _ = multivariate_simulation(
        n_samples=100,
        n_features=5,
        support_size=2,
        rho=0,
        value=1,
        signal_noise_ratio=4,
        rho_serial=0,
        shuffle=False,
        seed=0,
    )
    X_train, X_test, y_train, y_test = train_test_split(X, y, random_state=0)
    model = LinearRegression()
    model.fit(X_train, y_train)
    cfi_default_parameters = {
        "estimator": model,
        "imputation_model_continuous": LinearRegression(),
        "n_permutations": 20,
        "method": "predict",
        "n_jobs": 1,
    }
    return X_train, X_test, y_test, cfi_default_parameters


def test_cfi_repeatibility(cfi_test_data):
    """
    Test that multiple calls of .importance() when CFI is seeded provide deterministic
    results.
    """
    X_train, X_test, y_test, cfi_default_parameters = cfi_test_data
    cfi = CFI(**cfi_default_parameters)
    cfi.fit(X_train)
    vim = cfi.importance(X_test, y_test)["importance"]
    # repeat
    vim_repeat = cfi.importance(X_test, y_test)["importance"]
    assert not np.array_equal(vim, vim_repeat)


def test_cfi_randomness_with_none(cfi_test_data):
    """
    Test that multiple calls of .importance() when CFI has random_state=None
    """
    X_train, X_test, y_test, cfi_default_parameters = cfi_test_data
    cfi = CFI(random_state=None, **cfi_default_parameters)
    cfi.fit(X_train)
    vim = cfi.importance(X_test, y_test)["importance"]
    # repeat importance
    vim_repeat = cfi.importance(X_test, y_test)["importance"]
    assert not np.array_equal(vim, vim_repeat)

    # refit
    cfi.fit(X_train)
    vim_refit = cfi.importance(X_test, y_test)["importance"]
    assert not np.array_equal(vim, vim_refit)

    # Reproducibility
    cfi_2 = CFI(random_state=None, **cfi_default_parameters)
    cfi_2.fit(X_train)
    vim_reproducibility = cfi_2.importance(X_test, y_test)["importance"]
    assert not np.array_equal(vim, vim_reproducibility)


def test_cfi_reproducibility_with_integer(cfi_test_data):
    """
    Test that multiple calls of .importance() when CFI has random_state=42
    """
    X_train, X_test, y_test, cfi_default_parameters = cfi_test_data
    cfi = CFI(random_state=42, **cfi_default_parameters)
    cfi.fit(X_train)
    vim = cfi.importance(X_test, y_test)["importance"]
    # repeat importance
    vim_repeat = cfi.importance(X_test, y_test)["importance"]
    assert np.array_equal(vim, vim_repeat)

    # refit
    cfi.fit(X_train)
    vim_refit = cfi.importance(X_test, y_test)["importance"]
    assert np.array_equal(vim, vim_refit)

    # Reproducibility
    cfi_2 = CFI(random_state=42, **cfi_default_parameters)
    cfi_2.fit(X_train)
    vim_reproducibility = cfi_2.importance(X_test, y_test)["importance"]
    assert np.array_equal(vim, vim_reproducibility)


def test_cfi_reproducibility_with_rng(cfi_test_data):
    """
    Test that:
     1. Mmultiple calls of .importance() when CFI has random_state=rng are random
     2. refit with same rng provides same result
    """
    X_train, X_test, y_test, cfi_default_parameters = cfi_test_data
    rng = np.random.default_rng(0)
    cfi = CFI(random_state=rng, **cfi_default_parameters)
    cfi.fit(X_train)
    vim = cfi.importance(X_test, y_test)["importance"]
    # repeat importance
    vim_repeat = cfi.importance(X_test, y_test)["importance"]
    assert not np.array_equal(vim, vim_repeat)

    # refit
    cfi.fit(X_train)
    vim_refit = cfi.importance(X_test, y_test)["importance"]
    assert not np.array_equal(vim, vim_refit)

    # refit repeatability
    rng = np.random.default_rng(0)
    cfi.random_state = rng
    cfi.fit(X_train)
    vim_refit_2 = cfi.importance(X_test, y_test)["importance"]
    assert np.array_equal(vim, vim_refit_2)

    # Reproducibility
    cfi_2 = CFI(random_state=np.random.default_rng(0), **cfi_default_parameters)
    cfi_2.fit(X_train)
    vim_reproducibility = cfi_2.importance(X_test, y_test)["importance"]
    assert np.array_equal(vim, vim_reproducibility)
>>>>>>> 8776f566
<|MERGE_RESOLUTION|>--- conflicted
+++ resolved
@@ -571,8 +571,6 @@
         ):
             cfi.importance(X, y)
 
-
-<<<<<<< HEAD
 @pytest.mark.parametrize(
     "n_samples, n_features, support_size, rho, seed, value, signal_noise_ratio, rho_serial",
     [(10, 10, 1, 0.2, 0, 1.0, 1.0, 0.0)],
@@ -660,7 +658,8 @@
     cfi.importances_ = np.random.standard_normal((3, X.shape[1]))
     ax = cfi.plot_importance(ax=ax)
     assert isinstance(ax, plt.Axes)
-=======
+
+
 @pytest.fixture(scope="module")
 def cfi_test_data():
     """
@@ -784,5 +783,4 @@
     cfi_2 = CFI(random_state=np.random.default_rng(0), **cfi_default_parameters)
     cfi_2.fit(X_train)
     vim_reproducibility = cfi_2.importance(X_test, y_test)["importance"]
-    assert np.array_equal(vim, vim_reproducibility)
->>>>>>> 8776f566
+    assert np.array_equal(vim, vim_reproducibility)