[build-system]
requires = ["hatchling", "hatch-vcs"]
build-backend = "hatchling.build"

[project]
name = "HiDimStat"
# Version from setuptools_scm
dynamic = ["version"]
dependencies = [
    "joblib       >= 1.2.0, < 2",
    "numpy        >= 1.25,  < 3",
    "pandas       >= 2.0,   < 3",
    "scikit-learn >= 1.4,   < 2",
    "scipy        >= 1.6,   < 2",
]
requires-python = ">=3.9, < 4"
authors = [{ name = "HiDimStat developers" }]
maintainers = [
    { name = "Bertrand Thirion", email = "bertrand.thirion@inria.fr" },
]
description = "High-dimensional statistical inference tools for Python"
readme = "README.rst"
classifiers = [
    "Intended Audience :: Science/Research",
    "Intended Audience :: Developers",
    "Operating System :: Microsoft :: Windows",
    "Operating System :: Unix",
    "Operating System :: MacOS",
    "Programming Language :: Python :: 3.12",
    "Topic :: Software Development",
    "Topic :: Scientific/Engineering",
]
license = { file = "LICENSE" }

[project.optional-dependencies]
# Requirements necessary for building the documentation
doc = [
    "memory_profiler        >= 0.61.0",
    "mne                    >= 1.7.1",
    "nilearn                >= 0.10.4",
    "numpydoc               >= 1.7.0",
    "pillow                 >= 10.4.0",
    "PyQt5                  >= 5.15.10",
    "pyvista                >= 0.44.0",
    "pyvistaqt              >= 0.11.1",
    "pydata_sphinx_theme    >= 0.16.1",
    "sphinxcontrib-bibtex   >= 2.6.2",
    "sphinx-gallery         >= 0.16.0",
    "sphinx-prompt          >= 1.0.0",
    "seaborn",
]
<<<<<<< HEAD
plotting = ["matplotlib>=3.9.0"]
style = ["black  >= 24.4.2", "isort  >= 5.13.2"]
=======
example = [
    "matplotlib>=3.9.0",
    "seaborn"
]
style = [
    "black  >= 24.4.2", 
    "isort  >= 5.13.2"
]
>>>>>>> 4098a203
# For running unit and docstring tests
test = [
    "iniconfig  >= 0.1,  < 3",
    "packaging  >= 14.0, < 100",
    "coverage   >= 6.0,  < 8",
    "pytest     >= 8.0,  < 9",
    "pytest-cov >= 3.0,  < 7",
    "pytest-randomly",
    "pytest-xdist[psutil]",
    "pytest-html",
    "pytest-timeout",
    "pytest-durations",
<<<<<<< HEAD
    "pytest-env",
=======
>>>>>>> 4098a203
]

[project.urls]
Development = "https://github.com/nilearn/nilearn"
Homepage = "https://mind-inria.github.io/hidimstat"
Repository = "https://github.com/mind-inria/hidimstat"


[tool.hatch.build.hooks.vcs]
version-file = "src/hidimstat/_version.py"

[tool.hatch.build.targets.wheel]
packages = ["src/hidimstat"]

[tool.setuptools.packages.find]
where = ["src"]


[tool.hatch.version]
source = "vcs"

# initialisation based on the good practice of pytest
# https://docs.pytest.org/en/stable/explanation/goodpractices.html
[tool.pytest.ini_options]
minversion = "8.0"
pythonpath = "src"
testpaths = "test"
addopts = [
    "-ra",                     # short test summary info
    "--import-mode=importlib", # better control of importing packages
    "--showlocals",            # show local variable inn trackbacks
    "--strict-config",         # no warning from parsing pytest configuration file
    "--strict-markers",        # undefine markers will raise an error
    # pytest-randomly
    # "--randomly-dont-reset-seed", # turn off the rest of the random seed 
    # pytest-xdist option
<<<<<<< HEAD
    "-n=auto",                  # automatically define the number of process
]
markers = [
    "slow: marks tests as slow (deselect with '-m \"not slow\"')",
=======
    "-n=auto", # automatically define the number of process
>>>>>>> 4098a203
]
markers = ["slow: marks tests as slow (deselect with '-m \"not slow\"')"]
# pytest-timeout
timeout = 60           # on individual test should not take more than 10s
<<<<<<< HEAD
session_timeout = 1200 # all the tests should be run in 5 min


[tool.pytest_env]
OPENBLAS_NUM_THREADS = 1
BLIS_NUM_THREADS = 1
MKL_NUM_THREADS = 1
OMP_NUM_THREADS = 1
=======
session_timeout = 1200 # all the tests should be run in 5 min
>>>>>>> 4098a203
<|MERGE_RESOLUTION|>--- conflicted
+++ resolved
@@ -49,10 +49,6 @@
     "sphinx-prompt          >= 1.0.0",
     "seaborn",
 ]
-<<<<<<< HEAD
-plotting = ["matplotlib>=3.9.0"]
-style = ["black  >= 24.4.2", "isort  >= 5.13.2"]
-=======
 example = [
     "matplotlib>=3.9.0",
     "seaborn"
@@ -61,7 +57,6 @@
     "black  >= 24.4.2", 
     "isort  >= 5.13.2"
 ]
->>>>>>> 4098a203
 # For running unit and docstring tests
 test = [
     "iniconfig  >= 0.1,  < 3",
@@ -74,10 +69,7 @@
     "pytest-html",
     "pytest-timeout",
     "pytest-durations",
-<<<<<<< HEAD
     "pytest-env",
-=======
->>>>>>> 4098a203
 ]
 
 [project.urls]
@@ -114,27 +106,17 @@
     # pytest-randomly
     # "--randomly-dont-reset-seed", # turn off the rest of the random seed 
     # pytest-xdist option
-<<<<<<< HEAD
     "-n=auto",                  # automatically define the number of process
 ]
 markers = [
     "slow: marks tests as slow (deselect with '-m \"not slow\"')",
-=======
-    "-n=auto", # automatically define the number of process
->>>>>>> 4098a203
 ]
-markers = ["slow: marks tests as slow (deselect with '-m \"not slow\"')"]
 # pytest-timeout
 timeout = 60           # on individual test should not take more than 10s
-<<<<<<< HEAD
 session_timeout = 1200 # all the tests should be run in 5 min
-
 
 [tool.pytest_env]
 OPENBLAS_NUM_THREADS = 1
 BLIS_NUM_THREADS = 1
 MKL_NUM_THREADS = 1
 OMP_NUM_THREADS = 1
-=======
-session_timeout = 1200 # all the tests should be run in 5 min
->>>>>>> 4098a203
