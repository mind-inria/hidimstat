--- conflicted
+++ resolved
@@ -48,11 +48,8 @@
     "sphinx                 >= 7.0.0,   < 9",
     "sphinx-gallery         >= 0.17.0,  < 1",
     "sphinx-prompt          >= 1.8.0,   < 2",
-<<<<<<< HEAD
     "tqdm                   >= 4.1.0,   < 5",
     "sphinx-copybutton"
-=======
->>>>>>> 09dd06fa
 ]
 example = ["matplotlib >= 3.1.0,   < 4", "seaborn    >= 0.9,     < 1"]
 style = ["black  >= 24.4.2", "codespell >=2.4.0", "isort  >= 5.13.2"]
