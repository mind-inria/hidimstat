[build-system]
requires = [
    "setuptools             >= 64, < 100", # builer for python packages 
    "setuptools_scm[toml]   >= 8,     < 50"  # pluging for getting the version from github
    ]
build-backend = "setuptools.build_meta"

[project]
name = "HiDimStat"
<<<<<<< HEAD
dynamic = ["version"]  # dynamical version extracted from the git version
authors = [  # TODO see if we need more details
    { name = "HiDimStat developers" }  # possibility to add an email address
    ]
=======
# Version from setuptools_scm
dynamic = ["version"]
dependencies = [
    "joblib       >= 1.2.0, < 2",
    "numpy        >= 1.25,  < 3",
    "pandas       >= 2.2,   < 3",
    "scikit-learn >= 1.5,   < 1.9",
    "scipy        >= 1.9.2, < 2",
    "tqdm         >= 4.1.0, < 5",
]
requires-python = ">=3.10,   < 4"
authors = [{ name = "HiDimStat developers" }]
>>>>>>> 8bc42f50
maintainers = [
    { name = "Bertrand Thirion", email = "bertrand.thirion@inria.fr" },
]
# Don't forget to have the coherence between the README and the description
description = "High-dimensional statistical inference tools for Python"
<<<<<<< HEAD
keywords = ["statistic", "high dimension", "importance variable"]
readme = "README.md"
license = { file = "LICENSE" }
=======
readme = "README.rst"
>>>>>>> 8bc42f50
classifiers = [
    "Intended Audience :: Science/Research",
    "Intended Audience :: Developers",
    "License :: OSI Approved :: BSD License",
    "Operating System :: Microsoft :: Windows",
    "Operating System :: Unix",
    "Operating System :: MacOS",
<<<<<<< HEAD
    "Operating System :: OS Independent",
    "Programming Language :: Python :: 3:: Only",
    "Programming Language :: Python :: 3.9",
=======
>>>>>>> 8bc42f50
    "Programming Language :: Python :: 3.10",
    "Programming Language :: Python :: 3.11",
    "Programming Language :: Python :: 3.12",
    "Programming Language :: Python :: 3.13",
    "Topic :: Software Development",
    "Topic :: Scientific/Engineering",
]
requires-python = ">=3.9, < 4"
dependencies = [
    "joblib       >= 1.2.0, < 2",
    "numpy        >= 1.25,  < 3",
    "pandas       >= 2.0,   < 3",
    "scikit-learn >= 1.4,   < 2",
    "scipy        >= 1.6,   < 2",
]

[project.optional-dependencies]
# Requirements necessary for building the documentation
doc = [
    "matplotlib             >= 3.8.0,   < 4",
    "nilearn                >= 0.11.0,  < 1",
    "numpydoc               >= 1.0.0,   < 2",
    "pydata_sphinx_theme    >= 0.15.1,  < 1",
    "seaborn                >= 0.13,    < 1",
    "sphinxcontrib-bibtex   >= 2.5.0,   < 3",
    "sphinx                 >= 7.0.0,   < 9",
    "sphinx-gallery         >= 0.17.0,  < 1",
    "sphinx-prompt          >= 1.8.0,   < 2",
    "tqdm                   >= 4.1.0,   < 5",
    "sphinx-copybutton"
]
example = ["matplotlib >= 3.1.0,   < 4", "seaborn    >= 0.9,     < 1"]
style = ["black  >= 24.4.2", "codespell >=2.4.0", "isort  >= 5.13.2"]

# For running unit and docstring tests
test = [
    "coverage       >= 6.0,     < 8",
    "iniconfig      >= 0.1,     < 3",
    "matplotlib     >= 3.4.0,   < 4",
    "packaging      >= 14.0,    < 100",
    "pytest         >= 8.0,     < 9",
    "pytest-cov     >= 5.0, < 8",
    "pytest-durations >= 1.0.0, < 2",
    "pytest-env     >= 1.0.0,   < 2",
    "pytest-html    >= 4.0.0,   < 5",
    "pytest-mpl     >= 0.14,    < 1",
    "pytest-randomly >= 3.3.0, < 5",
    "pytest-reportlog >= 0.2.1, < 1",
    "pytest-timeout >= 2.3.1,   < 3",
    "pytest-xdist[psutil] >= 3.4.0,  < 4",
    "seaborn        >= 0.12,     < 1",
]

[project.urls]
Repository = "https://github.com/mind-inria/hidimstat"
Documentation = "https://github.com/hidimstat/hidimstat.github.io"
Teams = "https://team.inria.fr/mind/"
Issues = "https://github.com/mind-inria/hidimstat/issues"
Discussion = "https://github.com/mind-inria/hidimstat/discussions" # TODO see if we keep it or not

<<<<<<< HEAD
# Configuration of the builder 
[tool.setuptools]
package-dir = {"" = "src"} # define the root of the packages as src
=======
[tool.codespell]
builtin = "clear,rare,en-GB_to_en-US"
skip = "./.git,*.bib,./docs/_build"

[tool.isort]
profile = "black"
skip = ["src/hidimstat/_version.py", "docs/_build"]
>>>>>>> 8bc42f50

# file where the version is save
[tool.setuptools_scm]
version_file = "src/hidimstat/_version.py"

<<<<<<< HEAD
=======
# initialization based on the good practice of pytest
# https://docs.pytest.org/en/stable/explanation/goodpractices.html
>>>>>>> 8bc42f50
[tool.pytest.ini_options]
minversion = "8.0"
pythonpath = "src"
testpaths = "test"
addopts = [
    "-rA",                     # short test summary info
    "--import-mode=importlib", # better control of importing packages
    "--showlocals",            # show local variable inn trackbacks
    "--strict-config",         # no warning from parsing pytest configuration file
    "--strict-markers",        # undefine markers will raise an error
    # pytest-randomly
    # "--randomly-dont-reset-seed", # turn off the rest of the random seed 
    # pytest-xdist option
    "-n=auto", # automatically define the number of process
]
markers = [
    "slow: marks tests as slow (deselect with '-m \"not slow\"')",
    "mpl_image_compare: marks tests to be compared with a baseline image (from pytest-mpl)",
]
# pytest-timeout
timeout = 60           # on individual test should not take more than 10s
session_timeout = 1200 # all the tests should be run in 5 min

[tool.pytest_env]
OPENBLAS_NUM_THREADS = 1
BLIS_NUM_THREADS = 1
MKL_NUM_THREADS = 1
OMP_NUM_THREADS = 1<|MERGE_RESOLUTION|>--- conflicted
+++ resolved
@@ -7,14 +7,36 @@
 
 [project]
 name = "HiDimStat"
-<<<<<<< HEAD
 dynamic = ["version"]  # dynamical version extracted from the git version
 authors = [  # TODO see if we need more details
     { name = "HiDimStat developers" }  # possibility to add an email address
     ]
-=======
-# Version from setuptools_scm
-dynamic = ["version"]
+maintainers = [
+    { name = "Bertrand Thirion", email = "bertrand.thirion@inria.fr" },
+]
+# Don't forget to have the coherence between the README and the description
+description = "High-dimensional statistical inference tools for Python"
+keywords = ["statistic", "high dimension", "importance variable"]
+readme = "README.md"
+license = { file = "LICENSE" }
+classifiers = [
+    "Intended Audience :: Science/Research",
+    "Intended Audience :: Developers",
+    "License :: OSI Approved :: BSD License",
+    "Operating System :: Microsoft :: Windows",
+    "Operating System :: Unix",
+    "Operating System :: MacOS",
+    "Operating System :: OS Independent",
+    "Programming Language :: Python :: 3:: Only",
+    "Programming Language :: Python :: 3.9",
+    "Programming Language :: Python :: 3.10",
+    "Programming Language :: Python :: 3.11",
+    "Programming Language :: Python :: 3.12",
+    "Programming Language :: Python :: 3.13",
+    "Topic :: Software Development",
+    "Topic :: Scientific/Engineering",
+]
+requires-python = ">=3.10, < 4"
 dependencies = [
     "joblib       >= 1.2.0, < 2",
     "numpy        >= 1.25,  < 3",
@@ -22,49 +44,6 @@
     "scikit-learn >= 1.5,   < 1.9",
     "scipy        >= 1.9.2, < 2",
     "tqdm         >= 4.1.0, < 5",
-]
-requires-python = ">=3.10,   < 4"
-authors = [{ name = "HiDimStat developers" }]
->>>>>>> 8bc42f50
-maintainers = [
-    { name = "Bertrand Thirion", email = "bertrand.thirion@inria.fr" },
-]
-# Don't forget to have the coherence between the README and the description
-description = "High-dimensional statistical inference tools for Python"
-<<<<<<< HEAD
-keywords = ["statistic", "high dimension", "importance variable"]
-readme = "README.md"
-license = { file = "LICENSE" }
-=======
-readme = "README.rst"
->>>>>>> 8bc42f50
-classifiers = [
-    "Intended Audience :: Science/Research",
-    "Intended Audience :: Developers",
-    "License :: OSI Approved :: BSD License",
-    "Operating System :: Microsoft :: Windows",
-    "Operating System :: Unix",
-    "Operating System :: MacOS",
-<<<<<<< HEAD
-    "Operating System :: OS Independent",
-    "Programming Language :: Python :: 3:: Only",
-    "Programming Language :: Python :: 3.9",
-=======
->>>>>>> 8bc42f50
-    "Programming Language :: Python :: 3.10",
-    "Programming Language :: Python :: 3.11",
-    "Programming Language :: Python :: 3.12",
-    "Programming Language :: Python :: 3.13",
-    "Topic :: Software Development",
-    "Topic :: Scientific/Engineering",
-]
-requires-python = ">=3.9, < 4"
-dependencies = [
-    "joblib       >= 1.2.0, < 2",
-    "numpy        >= 1.25,  < 3",
-    "pandas       >= 2.0,   < 3",
-    "scikit-learn >= 1.4,   < 2",
-    "scipy        >= 1.6,   < 2",
 ]
 
 [project.optional-dependencies]
@@ -111,11 +90,11 @@
 Issues = "https://github.com/mind-inria/hidimstat/issues"
 Discussion = "https://github.com/mind-inria/hidimstat/discussions" # TODO see if we keep it or not
 
-<<<<<<< HEAD
 # Configuration of the builder 
 [tool.setuptools]
 package-dir = {"" = "src"} # define the root of the packages as src
-=======
+
+# Configuration of static analysis
 [tool.codespell]
 builtin = "clear,rare,en-GB_to_en-US"
 skip = "./.git,*.bib,./docs/_build"
@@ -123,17 +102,13 @@
 [tool.isort]
 profile = "black"
 skip = ["src/hidimstat/_version.py", "docs/_build"]
->>>>>>> 8bc42f50
 
 # file where the version is save
 [tool.setuptools_scm]
 version_file = "src/hidimstat/_version.py"
 
-<<<<<<< HEAD
-=======
 # initialization based on the good practice of pytest
 # https://docs.pytest.org/en/stable/explanation/goodpractices.html
->>>>>>> 8bc42f50
 [tool.pytest.ini_options]
 minversion = "8.0"
 pythonpath = "src"
