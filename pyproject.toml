[build-system]
requires = ["hatchling", "hatch-vcs"]
build-backend = "hatchling.build"

[project]
name = "HiDimStat"
# Version from setuptools_scm
dynamic = ["version"]
dependencies = [
    "joblib       >= 1.2.0, < 2",
    "numpy        >= 1.25,  < 3",
    "pandas       >= 2.2,   < 3",
    "scikit-learn >= 1.5,   < 1.9",
    "scipy        >= 1.6,   < 2",
]
requires-python = ">=3.10,   < 4"
authors = [{ name = "HiDimStat developers" }]
maintainers = [
    { name = "Bertrand Thirion", email = "bertrand.thirion@inria.fr" },
]
description = "High-dimensional statistical inference tools for Python"
readme = "README.rst"
classifiers = [
    "Intended Audience :: Science/Research",
    "Intended Audience :: Developers",
    "Operating System :: Microsoft :: Windows",
    "Operating System :: Unix",
    "Operating System :: MacOS",
    "Programming Language :: Python :: 3.12",
    "Programming Language :: Python :: 3.13",
    "Topic :: Software Development",
    "Topic :: Scientific/Engineering",
]
license = { file = "LICENSE" }

[project.optional-dependencies]
# Requirements necessary for building the documentation
doc = [
    "matplotlib             >= 3.8.0,   < 4",
    "nilearn                >= 0.11.0,  < 1",
    "numpydoc               >= 1.0.0,   < 2",
    "pydata_sphinx_theme    >= 0.15.1,  < 1",
    "seaborn                >= 0.13,    < 1",
    "sphinxcontrib-bibtex   >= 2.5.0,   < 3",
    "sphinx                 >= 7.0.0,   < 9",
    "sphinx-gallery         >= 0.17.0,  < 1",
    "sphinx-prompt          >= 1.8.0,   < 2",
    "tqdm                   >= 4.1.0,   < 5",
]
example = ["matplotlib >= 3.1.0,   < 4", "seaborn    >= 0.9,     < 1"]
style = ["black  >= 24.4.2", "codespell >=2.4.0", "isort  >= 5.13.2"]

# For running unit and docstring tests
test = [
    "coverage       >= 6.0,     < 8",
    "iniconfig      >= 0.1,     < 3",
    "matplotlib     >= 3.1.0,   < 4",
    "packaging      >= 14.0,    < 100",
    "pytest         >= 8.0,     < 9",
    "pytest-cov     >= 3.0, < 8",
    "pytest-durations >= 1.0.0, < 2",
    "pytest-env     >= 1.0.0,   < 2",
    "pytest-html    >= 4.0.0,   < 5",
    "pytest-mpl     >= 0.14,    < 1",
    "pytest-randomly >= 3.0.0, < 5",
    "pytest-reportlog >= 0.2.1, < 1",
    "pytest-timeout >= 2.3.1,   < 3",
<<<<<<< HEAD
    "pytest-xdist[psutil] >= 3.4.0,  < 4",
    "seaborn        >= 0.9,     < 1",
=======
    "pytest-xdist[psutil] >= 3.3.0,  < 4",
    "seaborn        >= 0.12,     < 1",
>>>>>>> e68decb3
    "tqdm           >= 4.1.0,   < 5",
]

[project.urls]
Development = "https://github.com/nilearn/nilearn"
Homepage = "https://mind-inria.github.io/hidimstat"
Repository = "https://github.com/mind-inria/hidimstat"

[tool.codespell]
builtin = "clear,rare,en-GB_to_en-US"
skip = "./.git,*.bib,./docs/_build"

[tool.isort]
profile = "black"
skip = ["src/hidimstat/_version.py", "docs/_build"]

[tool.hatch.build.hooks.vcs]
version-file = "src/hidimstat/_version.py"

[tool.hatch.build.targets.wheel]
packages = ["src/hidimstat"]

[tool.setuptools.packages.find]
where = ["src"]


[tool.hatch.version]
source = "vcs"

# initialization based on the good practice of pytest
# https://docs.pytest.org/en/stable/explanation/goodpractices.html
[tool.pytest.ini_options]
minversion = "8.0"
pythonpath = "src"
testpaths = "test"
addopts = [
    "-rA",                     # short test summary info
    "--import-mode=importlib", # better control of importing packages
    "--showlocals",            # show local variable inn trackbacks
    "--strict-config",         # no warning from parsing pytest configuration file
    "--strict-markers",        # undefine markers will raise an error
    # pytest-randomly
    # "--randomly-dont-reset-seed", # turn off the rest of the random seed 
    # pytest-xdist option
    "-n=auto", # automatically define the number of process
]
markers = [
    "slow: marks tests as slow (deselect with '-m \"not slow\"')",
    "mpl_image_compare: marks tests to be compared with a baseline image (from pytest-mpl)",
]
# pytest-timeout
timeout = 60           # on individual test should not take more than 10s
session_timeout = 1200 # all the tests should be run in 5 min

[tool.pytest_env]
OPENBLAS_NUM_THREADS = 1
BLIS_NUM_THREADS = 1
MKL_NUM_THREADS = 1
OMP_NUM_THREADS = 1<|MERGE_RESOLUTION|>--- conflicted
+++ resolved
@@ -65,13 +65,8 @@
     "pytest-randomly >= 3.0.0, < 5",
     "pytest-reportlog >= 0.2.1, < 1",
     "pytest-timeout >= 2.3.1,   < 3",
-<<<<<<< HEAD
     "pytest-xdist[psutil] >= 3.4.0,  < 4",
-    "seaborn        >= 0.9,     < 1",
-=======
-    "pytest-xdist[psutil] >= 3.3.0,  < 4",
     "seaborn        >= 0.12,     < 1",
->>>>>>> e68decb3
     "tqdm           >= 4.1.0,   < 5",
 ]
 
