--- conflicted
+++ resolved
@@ -108,36 +108,8 @@
     make_args="html"
 fi
 
-<<<<<<< HEAD
 # The pipefail is requested to propagate exit code
 set -o pipefail && cd doc_conf && make $make_args 2>&1 | tee ~/log.txt
-=======
-# deactivate circleci virtualenv and setup a miniconda env instead
-if [[ `type -t deactivate` ]]; then
-    deactivate
-fi
-
-# Install dependencies with miniconda
-wget "https://github.com/conda-forge/miniforge/releases/latest/download/Miniforge3-$(uname)-$(uname -m).sh" -O miniconda.sh
-chmod +x miniconda.sh && bash ./miniconda.sh -b -p "miniconda"
-export PATH="miniconda/bin:$PATH"
-
-# Configure the conda environment and put it in the path using the
-# provided versions
-mamba create -n $CONDA_ENV_NAME --yes python="${PYTHON_VERSION:-*}" \
-      numpy="${NUMPY_VERSION:-*}" scipy="${SCIPY_VERSION:-*}" \
-      pytest coverage matplotlib="${MATPLOTLIB_VERSION:-*}" sphinx \
-      seaborn statsmodels pillow cython joblib pandas="${PANDAS_VERSION:-*}"
-
-source activate $CONDA_ENV_NAME
-
-pip install -e ".[doc]"
-
-
-# The pipefail is requested to propagate exit code
-set -o pipefail && cd doc_conf && make $make_args 2>&1 | tee ~/output_sphinx.log
-
->>>>>>> 89c1ad10
 cd -
 
 set +o pipefail
